package container

// Defines run (runc) handlers that ship with this plugin

import (
	"context"
	"encoding/json"
	"fmt"
	"math/rand/v2"
	"os"
	"os/exec"
	"path/filepath"
	"syscall"
	"time"

	"buf.build/gen/go/cedana/cedana/protocolbuffers/go/daemon"

	cedana_io "github.com/cedana/cedana/pkg/io"
	"github.com/cedana/cedana/pkg/keys"
	"github.com/cedana/cedana/pkg/types"
	"github.com/cedana/cedana/pkg/utils"
	"github.com/cedana/cedana/plugins/runc/internal/defaults"
	runc_keys "github.com/cedana/cedana/plugins/runc/pkg/keys"
	"github.com/cedana/cedana/plugins/runc/pkg/runc"
	"github.com/opencontainers/runc/libcontainer"
	"github.com/opencontainers/runtime-spec/specs-go"
	"github.com/rs/zerolog"
	"github.com/rs/zerolog/log"
	"google.golang.org/grpc/codes"
	"google.golang.org/grpc/status"
)

const (
	RUNC_BINARY    = "runc"
	RUNC_LOG_FILE  = "runc.log"
	RUNC_LOG_DEBUG = false

	waitForRunErrTimeout         = 2 * time.Second
	waitForManageUpcomingTimeout = 2 * time.Minute
)

type RuncState struct {
	ID  string `json:"id"`
	PID int    `json:"pid"`
}

type RuncLogMsg struct {
	Msg   string `json:"msg"`
	Level string `json:"level"`
	Time  string `json:"time"`
}

func RuncLogMsgToString(b []byte) (string, error) {
	var msg RuncLogMsg
	err := json.Unmarshal(b, &msg)
	if err != nil {
		return "", err
	}
	return msg.Msg, nil
}

var (
	Run    types.Run = run
	Manage types.Run = manage
)

// run runs a container using CLI directly
func run(ctx context.Context, opts types.Opts, resp *daemon.RunResp, req *daemon.RunReq) (exited chan int, err error) {
	details := req.GetDetails().GetRunc()
	root := details.GetRoot()
	id := details.GetID()
	bundle := details.GetBundle()
	noPivot := details.GetNoPivot()
	noNewKeyring := details.GetNoNewKeyring()

	spec, ok := ctx.Value(runc_keys.SPEC_CONTEXT_KEY).(*specs.Spec)
	if !ok {
		return nil, status.Errorf(codes.Internal, "failed to get spec from context")
	}

	spec.Process.Terminal = false // force pass-through terminal, since we're managing it

	// Apply updated spec to the bundle
	configFile := filepath.Join(bundle, runc.SpecConfigFile)
	err = runc.UpdateSpec(configFile, spec)
	if err != nil {
		return nil, status.Errorf(codes.Internal, "failed to apply spec: %v", err)
	}
	log.Trace().Interface("spec", spec).Str("runc", id).Msg("updated spec, backing up old spec")
	defer runc.RestoreSpec(configFile)

	logFile := filepath.Join(bundle, RUNC_LOG_FILE)
	pidFile := filepath.Join(os.TempDir(), fmt.Sprintf("cedana-runc-%s.pid", id))

	os.Remove(logFile)
	os.Remove(pidFile)

	cmd := exec.CommandContext(ctx,
		RUNC_BINARY,
		fmt.Sprintf("--root=%s", root),
		fmt.Sprintf("--log=%s", logFile),
		fmt.Sprintf("--log-format=%s", "json"),
		fmt.Sprintf("--debug=%t", RUNC_LOG_DEBUG),
		"run", "--detach",
		fmt.Sprintf("--no-pivot=%t", noPivot),
		fmt.Sprintf("--no-new-keyring=%t", noNewKeyring),
		fmt.Sprintf("--pid-file=%s", pidFile),
		id,
	)
	cmd.SysProcAttr = &syscall.SysProcAttr{
		Credential: &syscall.Credential{Uid: uint32(0), Gid: uint32(0)},
		// Pdeathsig: syscall.SIGKILL, // kill even if server dies suddenly
		// XXX: Above is commented out because if we try to restore a managed job,
		// one that was started by the daemon,
		// using a dump path (directly w/ restore -p <path>), instead of using job
		// restore, the restored process dies immediately.
	}
	cmd.Dir = bundle

	// Attach IO if requested, otherwise log to file
	exitCode := make(chan int, 1)
	daemonless, ok := ctx.Value(keys.DAEMONLESS_CONTEXT_KEY).(bool)
	if ok && daemonless {
		cmd.Stdin = os.Stdin
		cmd.Stdout = os.Stdout
		cmd.Stderr = os.Stderr
	} else if req.Attachable {
		// Use a random number, since we don't have PID yet
		id := rand.Uint32()
		stdIn, stdOut, stdErr := cedana_io.NewStreamIOSlave(opts.Lifetime, opts.WG, id, exitCode)
		defer cedana_io.SetIOSlavePID(id, &resp.PID) // PID should be available then
		cmd.Stdin = stdIn
		cmd.Stdout = stdOut
		cmd.Stderr = stdErr
	} else {
		logFile, ok := ctx.Value(keys.LOG_FILE_CONTEXT_KEY).(*os.File)
		if !ok {
			return nil, status.Errorf(codes.Internal, "failed to get log file from context")
		}
		cmd.Stdin = nil // /dev/null
		cmd.Stdout = logFile
		cmd.Stderr = logFile
	}

	err = cmd.Start()
	if err != nil {
		return nil, status.Errorf(codes.Internal, "failed to start container: %v", err)
	}
	defer func() {
		if err != nil {
			// Don't use cmd.Wait() as it will indefinitely wait for IO to complete
			cmd.Process.Wait()
		}
	}()

	// Wait for PID file to be created, until the process exists
	utils.WaitForFile(ctx, pidFile, utils.WaitForPid(uint32(cmd.Process.Pid)))
	os.Remove(pidFile)

	// Capture logs from runc
	lastMsg := utils.LogFromFile(
		log.With().
			Str("spec", spec.Version).
			Logger().WithContext(ctx),
		logFile,
		zerolog.TraceLevel,
		RuncLogMsgToString,
	)

	container, err := libcontainer.Load(root, id)
	if err != nil {
		return nil, status.Errorf(codes.Internal, "failed to load container: %v: %s", err, lastMsg)
	}
	state, err := container.State()
	if err != nil {
		return nil, status.Errorf(codes.Internal, "failed to get container state: %v: %s", err, lastMsg)
	}

	resp.PID = uint32(state.InitProcessPid)

	// Wait for the process to exit, send exit code
	exited = make(chan int)
	if !daemonless {
		opts.WG.Add(1)
		go func() {
			defer opts.WG.Done()
			p, _ := os.FindProcess(int(resp.PID)) // always succeeds on linux
			status, err := p.Wait()
			if err != nil {
				log.Debug().Err(err).Msg("runc container Wait()")
			}
			code := status.ExitCode()
			log.Debug().Uint8("code", uint8(code)).Msg("runc container exited")

			cmd.Wait() // IO should be complete by now
			container.Destroy()

			exitCode <- code
			close(exitCode)
			close(exited)
		}()
	}

	// Also kill the container if lifetime expires
	opts.WG.Add(1)
	go func() {
		defer opts.WG.Done()
		<-opts.Lifetime.Done()
		syscall.Kill(int(resp.PID), syscall.SIGKILL)
	}()

	return exited, nil
}

// manage simply sets the PID in response, if the container exists, and returns a valid exited channel
func manage(ctx context.Context, opts types.Opts, resp *daemon.RunResp, req *daemon.RunReq) (exited chan int, err error) {
	details := req.GetDetails().GetRunc()
	if details == nil {
		return nil, status.Error(codes.InvalidArgument, "missing runc options")
	}
	if details.ID == "" {
		return nil, status.Error(codes.InvalidArgument, "missing ID")
	}

	root := details.Root
	id := details.ID

	if root == "" {
		root = defaults.DEFAULT_ROOT
	}

	var container *libcontainer.Container

	switch req.Action {
	case daemon.RunAction_MANAGE_EXISTING:
		container, err = libcontainer.Load(root, id)
		if err != nil {
			return nil, status.Errorf(codes.NotFound, "container with ID %s does not exist: %v", id, err)
		}
	case daemon.RunAction_MANAGE_UPCOMING: // wait until the container is created
	loop:
		for {
			select {
			case <-ctx.Done():
<<<<<<< HEAD
				log.Error().Msg("context for request done")
				return nil, ctx.Err()
			case <-opts.Lifetime.Done():
				log.Error().Msg("context for lifetime done")
=======
				return nil, ctx.Err()
			case <-opts.Lifetime.Done():
>>>>>>> 51422b6c
				return nil, opts.Lifetime.Err()
			case <-time.After(500 * time.Millisecond):
				container, err = libcontainer.Load(root, id)
				if err == nil {
					break loop
				}
				log.Trace().Str("id", id).Msg("waiting for upcoming container to start managing")
			case <-time.After(waitForManageUpcomingTimeout):
<<<<<<< HEAD
				log.Error().Msg("context for timeout done")
=======
>>>>>>> 51422b6c
				return nil, status.Errorf(codes.DeadlineExceeded, "timed out waiting for upcoming container %s", id)
			}
		}
	}

	state, err := container.State()
	if err != nil {
		return nil, status.Errorf(codes.Internal, "failed to get container state: %v", err)
	}

	resp.PID = uint32(state.InitProcessPid)

	return utils.WaitForPid(resp.PID), nil
}<|MERGE_RESOLUTION|>--- conflicted
+++ resolved
@@ -242,15 +242,8 @@
 		for {
 			select {
 			case <-ctx.Done():
-<<<<<<< HEAD
-				log.Error().Msg("context for request done")
 				return nil, ctx.Err()
 			case <-opts.Lifetime.Done():
-				log.Error().Msg("context for lifetime done")
-=======
-				return nil, ctx.Err()
-			case <-opts.Lifetime.Done():
->>>>>>> 51422b6c
 				return nil, opts.Lifetime.Err()
 			case <-time.After(500 * time.Millisecond):
 				container, err = libcontainer.Load(root, id)
@@ -259,10 +252,6 @@
 				}
 				log.Trace().Str("id", id).Msg("waiting for upcoming container to start managing")
 			case <-time.After(waitForManageUpcomingTimeout):
-<<<<<<< HEAD
-				log.Error().Msg("context for timeout done")
-=======
->>>>>>> 51422b6c
 				return nil, status.Errorf(codes.DeadlineExceeded, "timed out waiting for upcoming container %s", id)
 			}
 		}
