package flags

// This file contains all the flags used in this plugin's cmd package.

import "github.com/cedana/cedana/pkg/flags"

var (
<<<<<<< HEAD
	NamespaceFlag    = flags.Flag{Full: "namespace"}
	AddressFlag      = flags.Flag{Full: "address"}
	ImageFlag        = flags.Flag{Full: "image"}
	RootfsFlag       = flags.Flag{Full: "rootfs"}
	RootfsOnlyFlag   = flags.Flag{Full: "rootfs-only"}
	GPUsFlag         = flags.Flag{Full: "gpus"}
	EnvFlag          = flags.Flag{Full: "env"}
	SnapshottterFlag = flags.Flag{Full: "snapshotter"}
=======
	NamespaceFlag  = flags.Flag{Full: "namespace"}
	AddressFlag    = flags.Flag{Full: "address"}
	ImageFlag      = flags.Flag{Full: "image"}
	RootfsFlag     = flags.Flag{Full: "rootfs"}
	RootfsOnlyFlag = flags.Flag{Full: "rootfs-only"}
	GPUsFlag       = flags.Flag{Full: "gpus"}
	EnvFlag        = flags.Flag{Full: "env"}
	SnapshotterFlag = flags.Flag{Full: "snapshotter"}
>>>>>>> 3a1855d8
)<|MERGE_RESOLUTION|>--- conflicted
+++ resolved
@@ -5,16 +5,6 @@
 import "github.com/cedana/cedana/pkg/flags"
 
 var (
-<<<<<<< HEAD
-	NamespaceFlag    = flags.Flag{Full: "namespace"}
-	AddressFlag      = flags.Flag{Full: "address"}
-	ImageFlag        = flags.Flag{Full: "image"}
-	RootfsFlag       = flags.Flag{Full: "rootfs"}
-	RootfsOnlyFlag   = flags.Flag{Full: "rootfs-only"}
-	GPUsFlag         = flags.Flag{Full: "gpus"}
-	EnvFlag          = flags.Flag{Full: "env"}
-	SnapshottterFlag = flags.Flag{Full: "snapshotter"}
-=======
 	NamespaceFlag  = flags.Flag{Full: "namespace"}
 	AddressFlag    = flags.Flag{Full: "address"}
 	ImageFlag      = flags.Flag{Full: "image"}
@@ -23,5 +13,4 @@
 	GPUsFlag       = flags.Flag{Full: "gpus"}
 	EnvFlag        = flags.Flag{Full: "env"}
 	SnapshotterFlag = flags.Flag{Full: "snapshotter"}
->>>>>>> 3a1855d8
 )