--- conflicted
+++ resolved
@@ -429,10 +429,10 @@
 	return &secret, nil
 }
 
-func CheckpointContainerRootfs(ctx context.Context, checkpointId, runcId, namespace, address, protocol string, rootfsOnly bool) (*daemon.DumpResp, error) {
+func CheckpointContainerRootfs(ctx context.Context, checkpointId, runcId, namespace, address, protocol string, rootfsOnly bool) (*daemon.DumpResp, *profiling.Data, error) {
 	client, err := client.New(address, protocol)
 	if err != nil {
-		return nil, err
+		return nil, nil, err
 	}
 	defer client.Close()
 
@@ -442,16 +442,16 @@
 	image, err := GetImageSecret()
 	if err != nil {
 		// failed to fetch the image upload information
-		return nil, err
+		return nil, nil, err
 	}
 	s := strings.Split(image.ImageSecret, ":")
 	if len(s) <= 1 {
-		return nil, fmt.Errorf("failed to fetch valid image secrets; failed to parse secrets from propagator")
+		return nil, nil, fmt.Errorf("failed to fetch valid image secrets; failed to parse secrets from propagator")
 	}
 	username := s[0]
 	secret := s[1]
 
-	resp, _, err := client.Dump(ctx, &daemon.DumpReq{
+	resp, profiling, err := client.Dump(ctx, &daemon.DumpReq{
 		Dir:  fmt.Sprintf("cedana://%s", checkpointId),
 		Type: "containerd",
 		Criu: &criu.CriuOpts{
@@ -471,9 +471,9 @@
 		},
 	})
 	if err != nil {
-		return nil, err
-	}
-	return resp, nil
+		return nil, nil, err
+	}
+	return resp, profiling, nil
 }
 
 type CheckpointInformation struct {
@@ -569,9 +569,8 @@
 				log.Error().Err(err).Str("CedanaUrl", config.Global.Connection.URL).Msg("Failed to populate a remote checkpoint in cedana database")
 				continue
 			}
-<<<<<<< HEAD
 			if req.Kind == "rootfs" || req.Kind == "rootfsonly" {
-				resp, err := CheckpointContainerRootfs(
+				resp, profiling, err := CheckpointContainerRootfs(
 					context.Background(),
 					*checkpointId,
 					container.Runc.ID,
@@ -584,40 +583,25 @@
 					log.Error().Err(err).Msg("Failed to roofs checkpoint container in pod")
 				} else {
 					log.Info().Msg("Publishing checkpoint...")
-					err := es.PublishCheckpointSuccess(req, container.SandboxUID, *checkpointId, resp)
+					err := es.PublishCheckpointSuccess(req, container.SandboxUID, *checkpointId, profiling, resp)
 					if err != nil {
 						log.Error().Err(err).Msg("failed to publish checkpoint success")
 					}
 				}
 			} else {
-				resp, err := CheckpointContainer(
-					context.Background(),
-					*checkpointId,
-					container.Runc.ID,
-					runcRoot,
-					address,
-					protocol,
-				)
-=======
-			resp, profiling, err := CheckpointContainer(
-				context.Background(),
-				*checkpointId,
-				container.Runc.ID,
-				runcRoot,
-				address,
-				protocol,
-			)
-			if err != nil {
-				log.Error().Err(err).Msg("Failed to checkpoint pod containers")
-			} else {
-				log.Info().Msg("Publishing checkpoint...")
-				err := es.PublishCheckpointSuccess(req, container.SandboxUID, *checkpointId, profiling, resp)
->>>>>>> f8c52080
-				if err != nil {
-					log.Error().Err(err).Msg("Failed to checkpoint pod containers")
-				} else {
-					log.Info().Msg("Publishing checkpoint...")
-					err := es.PublishCheckpointSuccess(req, container.SandboxUID, *checkpointId, resp)
+        resp, profiling, err := CheckpointContainer(
+          context.Background(),
+          *checkpointId,
+          container.Runc.ID,
+          runcRoot,
+          address,
+          protocol,
+        )
+        if err != nil {
+          log.Error().Err(err).Msg("Failed to checkpoint pod containers")
+        } else {
+          log.Info().Msg("Publishing checkpoint...")
+          err := es.PublishCheckpointSuccess(req, container.SandboxUID, *checkpointId, profiling, resp)
 					if err != nil {
 						log.Error().Err(err).Msg("failed to publish checkpoint success")
 					}
