cedana
!internal/cedana
*.so
client_config.yaml

.gitconfig
.vscode/*
*.log
notes.md

*.csv
tmp

cedana_restore

# local benchmarking
data.json
/benchmarks/

venv

compose-dev.yaml

dist
go.work
go.work.sum

*.bak
*.old
*.tar
*.tar.gz
rootfs
<<<<<<< HEAD
_rootfs

.cursor/
prompts/
specs/
=======
rootfs_cuda
_rootfs
_rootfs_cuda
>>>>>>> b079f413
<|MERGE_RESOLUTION|>--- conflicted
+++ resolved
@@ -30,14 +30,10 @@
 *.tar
 *.tar.gz
 rootfs
-<<<<<<< HEAD
+rootfs_cuda
 _rootfs
 
 .cursor/
 prompts/
 specs/
-=======
-rootfs_cuda
-_rootfs
-_rootfs_cuda
->>>>>>> b079f413
+_rootfs_cuda