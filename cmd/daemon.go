package cmd

// This file contains all the daemon-related commands when starting `cedana daemon ...`

import (
	"encoding/json"
	"fmt"
	"os"

	"github.com/cedana/cedana/api"
	"github.com/cedana/cedana/api/services"
	"github.com/cedana/cedana/api/services/task"
	"github.com/cedana/cedana/utils"
	"github.com/rs/zerolog"
	"github.com/spf13/cobra"
	"github.com/spf13/viper"
)

var daemonCmd = &cobra.Command{
	Use:   "daemon",
	Short: "Start daemon for cedana client. Must be run as root, needed for all other cedana functionality.",
}

var cudaVersions = map[string]string{
	"11.8": "cuda11_8",
	"12.1": "cuda12_1",
	"12.2": "cuda12_2",
	"12.4": "cuda12_4",
}

var kataEnabledFlag bool

var startDaemonCmd = &cobra.Command{
	Use:   "start",
	Short: "Starts the rpc server. To run as a daemon, use the provided script (systemd) or use systemd/sysv/upstart.",
	RunE: func(cmd *cobra.Command, args []string) error {
		ctx := cmd.Context()
		logger := ctx.Value("logger").(*zerolog.Logger)

		if os.Getuid() != 0 {
			return fmt.Errorf("daemon must be run as root")
		}

		_, err := utils.InitOtel(cmd.Context(), cmd.Parent().Version)
		if err != nil {
			logger.Warn().Err(err).Msg("Failed to initialize otel")
			return err
		}

		logger.Info().Msg("otel initialized")

		if viper.GetBool("profiling_enabled") {
			go startProfiler()
		}
		gpuEnabled, _ := cmd.Flags().GetBool(gpuEnabledFlag)
		// defaults to 11_8, this continues if --cuda is not specified
		cudaVersion, _ := cmd.Flags().GetString(cudaVersionFlag)
		if _, ok := cudaVersions[cudaVersion]; !ok {
			err = fmt.Errorf("invalid cuda version %s, must be one of %v", cudaVersion, cudaVersions)
			logger.Error().Err(err).Msg("invalid cuda version")
			return err
		}

		logger.Info().Msgf("starting daemon version %s", rootCmd.Version)

<<<<<<< HEAD
		err = api.StartServer(ctx, kataEnabledFlag)
=======
		err = api.StartServer(ctx, &api.ServeOpts{GPUEnabled: gpuEnabled, CUDAVersion: cudaVersions[cudaVersion]})
>>>>>>> d9fdb738
		if err != nil {
			logger.Error().Err(err).Msgf("stopping daemon")
			return err
		}

		return nil
	},
}

var checkDaemonCmd = &cobra.Command{
	Use:   "check",
	Short: "Check if daemon is running and healthy",
	RunE: func(cmd *cobra.Command, args []string) error {
		ctx := cmd.Context()
		logger := ctx.Value("logger").(*zerolog.Logger)

		cts, err := services.NewClient()
		if err != nil {
			logger.Error().Err(err).Msg("error creating client")
			return err
		}

		defer cts.Close()

		// regular health check
		healthy, err := cts.HealthCheck(cmd.Context())
		if err != nil {
			return err
		}
		if !healthy {
			return fmt.Errorf("health check failed")
		}

		// Detailed health check. Need to grab uid and gid to start
		// controller properly and with the right perms.
		var uid int32
		var gid int32
		var groups []int32 = []int32{}

		uid = int32(os.Getuid())
		gid = int32(os.Getgid())
		groups_int, err := os.Getgroups()
		if err != nil {
			return fmt.Errorf("error getting user groups: %v", err)
		}
		for _, g := range groups_int {
			groups = append(groups, int32(g))
		}

		req := &task.DetailedHealthCheckRequest{
			UID:    uid,
			GID:    gid,
			Groups: groups,
		}

		resp, err := cts.DetailedHealthCheck(cmd.Context(), req)
		if err != nil {
			return fmt.Errorf("health check failed: %v", err)
		}

		if len(resp.UnhealthyReasons) > 0 {
			return fmt.Errorf("health failed with reasons: %v", resp.UnhealthyReasons)
		}

		fmt.Println("All good.")
		fmt.Println("Cedana version: ", rootCmd.Version)
		fmt.Println("CRIU version: ", resp.HealthCheckStats.CriuVersion)
		if resp.HealthCheckStats.GPUHealthCheck != nil {
			prettyJson, err := json.MarshalIndent(resp.HealthCheckStats.GPUHealthCheck, "", "  ")
			if err != nil {
				return err
			}
			fmt.Println("GPU support: ", string(prettyJson))
		}

		return nil
	},
}

// Used for debugging and profiling only!
func startProfiler() {
	utils.StartPprofServer()
}

func init() {
	rootCmd.AddCommand(daemonCmd)
	daemonCmd.AddCommand(startDaemonCmd)
	daemonCmd.AddCommand(checkDaemonCmd)
	startDaemonCmd.Flags().BoolP(gpuEnabledFlag, "g", false, "start daemon with GPU support")
	startDaemonCmd.Flags().BoolVarP(&kataEnabledFlag, "kata", "k", false, "start daemon inside Kata VM")
	startDaemonCmd.Flags().String(cudaVersionFlag, "11.8", "cuda version to use")
}<|MERGE_RESOLUTION|>--- conflicted
+++ resolved
@@ -63,11 +63,7 @@
 
 		logger.Info().Msgf("starting daemon version %s", rootCmd.Version)
 
-<<<<<<< HEAD
-		err = api.StartServer(ctx, kataEnabledFlag)
-=======
-		err = api.StartServer(ctx, &api.ServeOpts{GPUEnabled: gpuEnabled, CUDAVersion: cudaVersions[cudaVersion]})
->>>>>>> d9fdb738
+		err = api.StartServer(ctx, &api.ServeOpts{GPUEnabled: gpuEnabled, CUDAVersion: cudaVersions[cudaVersion]}, kataEnabledFlag)
 		if err != nil {
 			logger.Error().Err(err).Msgf("stopping daemon")
 			return err
