#!/bin/bash

chroot /host /bin/bash <<'EOT'
APP_NAME="cedana"
SERVICE_FILE="/etc/systemd/system/$APP_NAME.service"

echo "Stopping $APP_NAME service..."
$SUDO_USE systemctl stop $APP_NAME.service

# truncate the logs
echo -n > /var/log/cedana-daemon.log
EOT

# Copy Cedana binaries to the host
cp /usr/local/bin/cedana /host/usr/local/bin/cedana
cp /usr/local/bin/build-start-daemon.sh /host/build-start-daemon.sh

# Enter chroot environment on the host
env \
    CEDANA_URL="$CEDANA_URL" \
    CEDANA_AUTH_TOKEN="$CEDANA_AUTH_TOKEN" \
    CEDANA_OTEL_ENABLED="$CEDANA_OTEL_ENABLED" \
    CEDANA_OTEL_PORT="$CEDANA_OTEL_PORT" \
    CEDANA_LOG_LEVEL="$CEDANA_LOG_LEVEL" \
    chroot /host /bin/bash <<'EOT'

if [[ $SKIPSETUP -eq 1 ]]; then
    cd /
<<<<<<< HEAD
    CEDANA_LOG_LEVEL="$CEDANA_LOG_LEVEL" CEDANA_URL="$CEDANA_API_SERVER" CEDANA_API_KEY="$CEDANA_API_KEY" ./build-start-daemon.sh --systemctl --no-build --otel --k8s
=======
    CEDANA_URL="$CEDANA_URL" CEDANA_AUTH_TOKEN="$CEDANA_AUTH_TOKEN" ./build-start-daemon.sh --systemctl --no-build --otel --k8s
>>>>>>> c80cd818
    exit 0
fi

# Define packages for YUM and APT
YUM_PACKAGES=(
    wget git gcc make libnet-devel protobuf protobuf-c protobuf-c-devel
    protobuf-c-compiler protobuf-compiler protobuf-devel python3-protobuf
    libnl3-devel libcap-devel libseccomp-devel gpgme-devel btrfs-progs-devel
    buildah criu
)

APT_PACKAGES=(
    wget libgpgme11-dev libseccomp-dev libbtrfs-dev git make
    libnl-3-dev libnet-dev libbsd-dev libcap-dev pkg-config
    libprotobuf-dev python3-protobuf build-essential libprotobuf-c1 buildah
)

# Function to install APT packages
install_apt_packages() {
    apt-get update
    apt-get install -y "${APT_PACKAGES[@]}" || echo "Failed to install APT packages"
}

# Function to install YUM packages
install_yum_packages() {
    yum install -y "${YUM_PACKAGES[@]}" || echo "Failed to install YUM packages"
}

# Function to install CRIU on Ubuntu 22.04
install_criu_ubuntu_2204() {
    PACKAGE_URL="https://download.opensuse.org/repositories/devel:/tools:/criu/xUbuntu_22.04/amd64/criu_3.19-4_amd64.deb"
    OUTPUT_FILE="criu_3.19-4_amd64.deb"

    wget $PACKAGE_URL -O $OUTPUT_FILE
    dpkg -i $OUTPUT_FILE
    rm $OUTPUT_FILE
}

# Detect OS and install appropriate packages
if [ -f /etc/os-release ]; then
    . /etc/os-release
    case "$ID" in
        debian | ubuntu)
            install_apt_packages
            install_criu_ubuntu_2204
            ;;
        rhel | centos | fedora | amzn)
            install_yum_packages
            ;;
        *)
            echo "Unknown distribution"
            exit 1
            ;;
    esac
elif [ -f /etc/debian_version ]; then
    install_apt_packages
    install_criu_ubuntu_2204
elif [ -f /etc/redhat-release ]; then
    install_yum_packages
else
    echo "Unknown distribution"
    exit 1
fi

# Run the Cedana daemon setup script
cd /
./build-start-daemon.sh --systemctl --no-build --k8s

EOT<|MERGE_RESOLUTION|>--- conflicted
+++ resolved
@@ -26,11 +26,7 @@
 
 if [[ $SKIPSETUP -eq 1 ]]; then
     cd /
-<<<<<<< HEAD
-    CEDANA_LOG_LEVEL="$CEDANA_LOG_LEVEL" CEDANA_URL="$CEDANA_API_SERVER" CEDANA_API_KEY="$CEDANA_API_KEY" ./build-start-daemon.sh --systemctl --no-build --otel --k8s
-=======
-    CEDANA_URL="$CEDANA_URL" CEDANA_AUTH_TOKEN="$CEDANA_AUTH_TOKEN" ./build-start-daemon.sh --systemctl --no-build --otel --k8s
->>>>>>> c80cd818
+    CEDANA_LOG_LEVEL="$CEDANA_LOG_LEVEL" CEDANA_URL="$CEDANA_URL" CEDANA_AUTH_TOKEN="$CEDANA_AUTH_TOKEN" ./build-start-daemon.sh --systemctl --no-build --otel --k8s
     exit 0
 fi
 
