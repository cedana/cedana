package cmd

// This file contains all the restore-related commands when starting `cedana restore ...`

import (
	"bufio"
	"fmt"
	"io"
	"os"
	"time"

	"github.com/cedana/cedana/pkg/api"
	"github.com/cedana/cedana/pkg/api/services"
	"github.com/cedana/cedana/pkg/api/services/task"
	"github.com/rs/zerolog/log"
	"github.com/spf13/cobra"
	"google.golang.org/grpc/status"

	"github.com/cedana/cedana/pkg/utils"
	"github.com/mdlayher/vsock"
)

var restoreCmd = &cobra.Command{
	Use:   "restore",
	Short: "Manually restore a process or container from a checkpoint located at input path: [process, runc (container), containerd (container)]",
}

var restoreProcessCmd = &cobra.Command{
	Use:   "process",
	Short: "Manually restore a process from a checkpoint located at input path",
	Args:  cobra.ExactArgs(1),
	RunE: func(cmd *cobra.Command, args []string) error {
		ctx := cmd.Context()
		cts, err := services.NewClient()
		if err != nil {
			log.Error().Msgf("Error creating client: %v", err)
			return err
		}
		defer cts.Close()

		var uid int32
		var gid int32
		var groups []int32 = []int32{}

		asRoot, _ := cmd.Flags().GetBool(rootFlag)
		if !asRoot {
			uid = int32(os.Getuid())
			gid = int32(os.Getgid())
			groups_int, err := os.Getgroups()
			if err != nil {
				log.Error().Err(err).Msg("error getting user groups")
				return err
			}
			for _, g := range groups_int {
				groups = append(groups, int32(g))
			}
		}

		path := args[0]
		tcpEstablished, _ := cmd.Flags().GetBool(tcpEstablishedFlag)
		stream, _ := cmd.Flags().GetBool(streamFlag)
		restoreArgs := task.RestoreArgs{
			UID:            uid,
			GID:            gid,
			Groups:         groups,
			CheckpointID:   "Not implemented",
			CheckpointPath: path,
			TcpEstablished: tcpEstablished,
			Stream:         stream,
		}

		resp, err := cts.Restore(ctx, &restoreArgs)
		if err != nil {
			st, ok := status.FromError(err)
			if ok {
				log.Error().Str("message", st.Message()).Str("code", st.Code().String()).Msgf("Failed")
			} else {
				log.Error().Err(err).Msgf("Failed")
			}
			return err
		}
		log.Info().Str("message", resp.Message).Int32("PID", resp.NewPID).Interface("stats", resp.RestoreStats).Msgf("Success")

		return nil
	},
}

var restoreKataCmd = &cobra.Command{
	Use:   "kata",
	Short: "Manually restore a workload in the kata-vm [vm-name] from a directory [-d]",
	Args:  cobra.ExactArgs(1),
	RunE: func(cmd *cobra.Command, args []string) error {
		ctx := cmd.Context()
		vm := args[0]

		cts, err := services.NewVSockClient(vm)
		if err != nil {
			log.Error().Msgf("Error creating client: %v", err)
			return err
		}
		defer cts.Close()

		path, _ := cmd.Flags().GetString(dirFlag)
		tcpEstablished, _ := cmd.Flags().GetBool(tcpEstablishedFlag)
		restoreArgs := task.RestoreArgs{
			CheckpointID:   vm,
			CheckpointPath: "/tmp/dmp.tar",
			TcpEstablished: tcpEstablished,
		}

		go func() {
			time.Sleep(1 * time.Second)

			// extract cid from the process tree on host
			cid, err := utils.ExtractCID(vm)
			if err != nil {
				return
			}

			conn, err := vsock.Dial(cid, api.KATA_TAR_FILE_RECEIVER_PORT, nil)
			if err != nil {
				return
			}
			defer conn.Close()

			// Open the file
			file, err := os.Open(path)
			if err != nil {
				return
			}
			defer file.Close()

			buffer := make([]byte, 1024)

			// Read from file and send over VSOCK connection
			for {
				bytesRead, err := file.Read(buffer)
				if err != nil {
					if err == io.EOF {
						break
					}
					return
				}

				_, err = conn.Write(buffer[:bytesRead])
				if err != nil {
					return
				}
			}
		}()

		resp, err := cts.KataRestore(ctx, &restoreArgs)
		if err != nil {
			st, ok := status.FromError(err)
			if ok {
				log.Error().Msgf("Restore task failed: %v, %v: %v", st.Code(), st.Message(), st.Details())
			} else {
				log.Error().Msgf("Restore task failed: %v", err)
			}
			return err
		}
		log.Info().Msgf("Response: %v", resp.Message)

		return nil
	},
}

var restoreJobCmd = &cobra.Command{
	Use:   "job",
	Short: "Manually restore a previously dumped process or container from an input id",
	Args:  cobra.ExactArgs(1),
	RunE: func(cmd *cobra.Command, args []string) error {
		ctx := cmd.Context()
		cts, err := services.NewClient()
		if err != nil {
			log.Error().Err(err).Msgf("error creating client")
			return err
		}
		defer cts.Close()

		var uid int32
		var gid int32
		var groups []int32 = []int32{}

		jid := args[0]
		asRoot, _ := cmd.Flags().GetBool(rootFlag)
		if !asRoot {
			uid = int32(os.Getuid())
			gid = int32(os.Getgid())
			groups_int, err := os.Getgroups()
			if err != nil {
				log.Error().Err(err).Msg("error getting user groups")
				return err
			}
			for _, g := range groups_int {
				groups = append(groups, int32(g))
			}
		}

		tcpEstablished, _ := cmd.Flags().GetBool(tcpEstablishedFlag)
		stream, _ := cmd.Flags().GetBool(streamFlag)
		restoreArgs := task.RestoreArgs{
			JID:            jid,
			UID:            uid,
			GID:            gid,
			Groups:         groups,
			TcpEstablished: tcpEstablished,
			Stream:         stream,
		}

		attach, _ := cmd.Flags().GetBool(attachFlag)
		if attach {
			stream, err := cts.RestoreAttach(ctx, &task.RestoreAttachArgs{Args: &restoreArgs})
			if err != nil {
				st, ok := status.FromError(err)
				if ok {
					log.Error().Err(st.Err()).Msg("restore failed")
				} else {
					log.Error().Err(err).Msg("restore failed")
				}
			}

			// Handler stdout, stderr
			exitCode := make(chan int)
			go func() {
				for {
					resp, err := stream.Recv()
					if err != nil {
						log.Error().Err(err).Msg("stream ended")
						exitCode <- 1
						return
					}
					if resp.Stdout != "" {
						fmt.Print(resp.Stdout)
					} else if resp.Stderr != "" {
						fmt.Fprint(os.Stderr, resp.Stderr)
					} else {
						exitCode <- int(resp.GetExitCode())
						return
					}
				}
			}()

			// Handle stdin
			go func() {
				scanner := bufio.NewScanner(os.Stdin)
				for scanner.Scan() {
					if err := stream.Send(&task.RestoreAttachArgs{Stdin: scanner.Text() + "\n"}); err != nil {
						log.Error().Err(err).Msg("error sending stdin")
						return
					}
				}
			}()

			os.Exit(<-exitCode)

			// TODO: Add signal handling properly
		}

		resp, err := cts.Restore(ctx, &restoreArgs)
		if err != nil {
			st, ok := status.FromError(err)
			if ok {
				log.Error().Str("message", st.Message()).Str("code", st.Code().String()).Msgf("Failed")
			} else {
				log.Error().Err(err).Msgf("Failed")
			}
			return err
		}
		log.Info().Str("message", resp.Message).Int32("PID", resp.NewPID).Interface("stats", resp.RestoreStats).Msgf("Success")

		return nil
	},
}

var containerdRestoreCmd = &cobra.Command{
	Use:   "containerd",
	Short: "Manually checkpoint a running container to a directory",
	Args:  cobra.ArbitraryArgs,
	RunE: func(cmd *cobra.Command, args []string) error {
		ctx := cmd.Context()
		cts, err := services.NewClient()
		if err != nil {
			log.Error().Msgf("Error creating client: %v", err)
			return err
		}
		defer cts.Close()

		ref, _ := cmd.Flags().GetString(imgFlag)
		id, _ := cmd.Flags().GetString(idFlag)
		restoreArgs := &task.ContainerdRestoreArgs{
			ImgPath:     ref,
			ContainerID: id,
		}

		resp, err := cts.ContainerdRestore(ctx, restoreArgs)
		if err != nil {
			st, ok := status.FromError(err)
			if ok {
				log.Error().Msgf("Restore task failed: %v, %v", st.Message(), st.Code())
			} else {
				log.Error().Msgf("Restore task failed: %v", err)
			}
			return err
		}
		log.Info().Msgf("Response: %v", resp.Message)

		return nil
	},
}

var runcRestoreCmd = &cobra.Command{
	Use:   "runc",
	Short: "Manually restore a running runc container to a directory",
	Args:  cobra.ArbitraryArgs,
	RunE: func(cmd *cobra.Command, args []string) error {
		ctx := cmd.Context()
		cts, err := services.NewClient()
		if err != nil {
			log.Error().Msgf("Error creating client: %v", err)
			return err
		}
		defer cts.Close()

		root, err := cmd.Flags().GetString(rootFlag)
		if runcRootPath[root] == "" {
			log.Error().Msgf("container root %s not supported", root)
			return err
		}
		bundle, err := cmd.Flags().GetString(bundleFlag)
		consoleSocket, err := cmd.Flags().GetString(consoleSocketFlag)
		detach, err := cmd.Flags().GetBool(detachFlag)
		netPid, err := cmd.Flags().GetInt32(netPidFlag)
		opts := &task.RuncOpts{
			Root:          runcRootPath[root],
			Bundle:        bundle,
			ConsoleSocket: consoleSocket,
			Detach:        detach,
			NetPid:        netPid,
		}

		dir, _ := cmd.Flags().GetString(dirFlag)
		id, _ := cmd.Flags().GetString(idFlag)
		fileLocks, _ := cmd.Flags().GetBool(fileLocksFlag)
<<<<<<< HEAD
=======
		log.Log().Msg(id)
>>>>>>> 75513ab9
		restoreArgs := &task.RuncRestoreArgs{
			ImagePath:   dir,
			ContainerID: id,
			Opts:        opts,
			Type:        task.CRType_LOCAL,
			CriuOpts: &task.CriuOpts{
				FileLocks: fileLocks,
			},
		}

		resp, err := cts.RuncRestore(ctx, restoreArgs)
		if err != nil {
			st, ok := status.FromError(err)
			if ok {
				log.Error().Str("message", st.Message()).Str("code", st.Code().String()).Msgf("Failed")
			} else {
				log.Error().Err(err).Msgf("Failed")
			}
			return err
		}
		log.Info().Str("message", resp.Message).Interface("stats", resp.RestoreStats).Msgf("Success")

		return nil
	},
}

func init() {
	// Process/jobs
	restoreCmd.AddCommand(restoreProcessCmd)
	restoreCmd.AddCommand(restoreJobCmd)

	restoreProcessCmd.Flags().BoolP(tcpEstablishedFlag, "t", false, "restore with TCP connections established")
	restoreProcessCmd.Flags().BoolP(streamFlag, "s", false, "restore images using criu-image-streamer")
	restoreJobCmd.Flags().BoolP(tcpEstablishedFlag, "t", false, "restore with TCP connections established")
	restoreJobCmd.Flags().BoolP(streamFlag, "s", false, "restore images using criu-image-streamer")
	restoreJobCmd.Flags().BoolP(rootFlag, "r", false, "restore as root")
	restoreJobCmd.Flags().BoolP(attachFlag, "a", false, "attach stdin/stdout/stderr")

	// Kata
	restoreCmd.AddCommand(restoreKataCmd)
	restoreKataCmd.Flags().StringP(dirFlag, "d", "", "path of tar file (inside VM) to restore from")
	restoreKataCmd.MarkFlagRequired(dirFlag)

	// Containerd
	restoreCmd.AddCommand(containerdRestoreCmd)
	containerdRestoreCmd.Flags().StringP(imgFlag, "i", "", "image ref")
	containerdRestoreCmd.MarkFlagRequired(imgFlag)
	containerdRestoreCmd.Flags().StringP(idFlag, "p", "", "container id")
	containerdRestoreCmd.MarkFlagRequired(idFlag)

	// TODO Runc
	restoreCmd.AddCommand(runcRestoreCmd)
	runcRestoreCmd.Flags().StringP(dirFlag, "d", "", "directory to restore from")
	runcRestoreCmd.MarkFlagRequired("dir")
	runcRestoreCmd.Flags().StringP(idFlag, "p", "", "container id")
	runcRestoreCmd.MarkFlagRequired(idFlag)
	runcRestoreCmd.Flags().StringP(bundleFlag, "b", "", "bundle path")
	runcRestoreCmd.MarkFlagRequired(bundleFlag)
	runcRestoreCmd.Flags().StringP(consoleSocketFlag, "c", "", "console socket path")
	runcRestoreCmd.Flags().StringP(rootFlag, "r", "default", "runc root directory")
	runcRestoreCmd.Flags().BoolP(detachFlag, "e", false, "run runc container in detached mode")
	runcRestoreCmd.Flags().Bool(isK3sFlag, false, "pass whether or not we are checkpointing a container in a k3s agent")
	runcRestoreCmd.Flags().Int32P(netPidFlag, "n", 0, "provide the network pid to restore to in k3s")
	runcRestoreCmd.Flags().Bool(fileLocksFlag, false, "restore file locks")

	rootCmd.AddCommand(restoreCmd)
}<|MERGE_RESOLUTION|>--- conflicted
+++ resolved
@@ -342,10 +342,6 @@
 		dir, _ := cmd.Flags().GetString(dirFlag)
 		id, _ := cmd.Flags().GetString(idFlag)
 		fileLocks, _ := cmd.Flags().GetBool(fileLocksFlag)
-<<<<<<< HEAD
-=======
-		log.Log().Msg(id)
->>>>>>> 75513ab9
 		restoreArgs := &task.RuncRestoreArgs{
 			ImagePath:   dir,
 			ContainerID: id,
