--- conflicted
+++ resolved
@@ -6,12 +6,8 @@
 RUN apt-get update && \
     apt-get install -y software-properties-common git zip
 
-<<<<<<< HEAD
 # TODO Git fetch to get utd cedana 
 RUN git clone --depth=1 --branch=hotfix/arch https://github.com/cedana/cedana.git
-=======
-RUN git clone https://github.com/cedana/cedana.git
->>>>>>> 5dfecc83
 WORKDIR /cedana/cmd/cedana-helper
 RUN git fetch --all --tags
 RUN go build
