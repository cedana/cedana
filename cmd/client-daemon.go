package cmd

import (
	"fmt"
	"io"
	"net/http"
	"os"
	"time"

	"github.com/cedana/cedana/api"
	"github.com/cedana/cedana/utils"
	"github.com/spf13/cobra"
)

var clientDaemonCmd = &cobra.Command{
	Use:   "daemon",
	Short: "Start daemon for cedana client. Must be run as root, needed for all other cedana functionality.",
	RunE: func(cmd *cobra.Command, args []string) error {
		return fmt.Errorf("missing subcommand")
	},
}

var startDaemonCmd = &cobra.Command{
	Use:   "start",
	Short: "Starts the rpc server. To run as a daemon, use the provided script (systemd) or use systemd/sysv/upstart.",
	Run: func(cmd *cobra.Command, args []string) {
		logger := utils.GetLogger()

		if os.Getenv("CEDANA_PROFILING_ENABLED") == "true" {
			logger.Info().Msg("profiling enabled, listening on 6060")
			go startProfiler()
		}

		if os.Getenv("CEDANA_GPU_ENABLED") == "true" {
			err = pullGPUBinary("gpucontroller", "./gpu-controller")
			if err != nil {
				logger.Warn().Err(err).Msg("could not pull gpu controller")
			}

			err = pullGPUBinary("libcedana", "./libcedana-gpu.so")
			if err != nil {
				logger.Warn().Err(err).Msg("could not pull libcedana")
			}
		}

		logger.Info().Msgf("daemon started at %s", time.Now().Local())

		startgRPCServer()
	},
}

func startgRPCServer() {
	logger := utils.GetLogger()

	if _, err := api.StartGRPCServer(); err != nil {
		logger.Error().Err(err).Msg("Failed to start gRPC server")
	}

}

// Used for debugging and profiling only!
func startProfiler() {
	utils.StartPprofServer()
}

func init() {
	rootCmd.AddCommand(clientDaemonCmd)
	clientDaemonCmd.AddCommand(startDaemonCmd)
<<<<<<< HEAD
	clientDaemonCmd.AddCommand(stopDaemonCmd)
}

func pullGPUBinary(binary string, filePath string) error {
	logger := utils.GetLogger()

	cfg, err := utils.InitConfig()
	if err != nil {
		logger.Err(err).Msg("could not init config")
		return err
	}
	url := "https://" + cfg.Connection.CedanaUrl + "/checkpoint/gpu/" + binary
	logger.Debug().Msgf("pulling %s from %s", binary, url)

	httpClient := &http.Client{}

	req, err := http.NewRequest("GET", url, nil)
	var resp *http.Response
	if err != nil {
		logger.Err(err).Msg("could not create request")
		return err
	}

	req.Header.Set("Authorization", fmt.Sprintf("Bearer %s", "random-user-1234-uuid-think")) // TODO: change to JWT

	resp, err = httpClient.Do(req)
	if err != nil || resp.StatusCode != http.StatusOK {
		logger.Err(err).Msg("gpu binary get request failed")
		return err
	}
	defer resp.Body.Close()

	file, err := os.OpenFile(filePath, os.O_CREATE|os.O_WRONLY, 0755)
	if err == nil {
		err = os.Chmod(filePath, 0755)
	}
	if err != nil {
		logger.Err(err).Msg("could not create file")
		return err
	}
	defer file.Close()

	_, err = io.Copy(file, resp.Body)
	if err != nil {
		logger.Err(err).Msg("could not read file from response")
		return err
	}
	logger.Debug().Msgf("%s downloaded", binary)
	return nil
=======
>>>>>>> 629f8e54
}<|MERGE_RESOLUTION|>--- conflicted
+++ resolved
@@ -66,8 +66,6 @@
 func init() {
 	rootCmd.AddCommand(clientDaemonCmd)
 	clientDaemonCmd.AddCommand(startDaemonCmd)
-<<<<<<< HEAD
-	clientDaemonCmd.AddCommand(stopDaemonCmd)
 }
 
 func pullGPUBinary(binary string, filePath string) error {
@@ -116,6 +114,4 @@
 	}
 	logger.Debug().Msgf("%s downloaded", binary)
 	return nil
-=======
->>>>>>> 629f8e54
 }