SUDO_USE=sudo
if ! which sudo &>/dev/null; then
    SUDO_USE=""
fi

if [ -f /etc/systemd/system/cedana.service ]; then
    echo "Stopping Cedana service..."
    $SUDO_USE systemctl stop cedana.service
else
    echo "Cedana service not found. Assuming Cedana daemon is running without systemd."
    $SUDO_USE pkill -2 cedana
fi

<<<<<<< HEAD
for arg in "$@"; do
    if [ "$arg" = "--systemctl" ]; then
        echo "Using systemctl"
        USE_SYSTEMCTL=1
    fi
done
=======
if [ -f /var/log/cedana-daemon.log ]; then
    $SUDO_USE pkill cdp
    $SUDO_USE pkill otelcol-contrib
>>>>>>> 98fee103

    # run cedana script only exists if cedana is installed through setup-host.sh which is only used
    # for k8s setups
    if [ -f /cedana/scripts/run-cedana.sh ]; then
        # remove Cedana binaries
        $SUDO_USE rm -f /usr/local/bin/cedana /usr/local/bin/cedana-gpu-controller /usr/local/lib/libcedana.so
    fi

    $SUDO_USE rm -rf /cedana
    $SUDO_USE rm -rf /criu
    $SUDO_USE rm -rf /tmp/cedana*
    $SUDO_USE rm -rf /tmp/sqlite_cedana*
    $SUDO_USE rm -rf /var/log/cedana*
    $SUDO_USE rm -rf /dev/shm/cedana*

    # remove Cedana systemd service
    $SUDO_USE rm -f /etc/systemd/system/cedana.service
fi<|MERGE_RESOLUTION|>--- conflicted
+++ resolved
@@ -11,18 +11,9 @@
     $SUDO_USE pkill -2 cedana
 fi
 
-<<<<<<< HEAD
-for arg in "$@"; do
-    if [ "$arg" = "--systemctl" ]; then
-        echo "Using systemctl"
-        USE_SYSTEMCTL=1
-    fi
-done
-=======
 if [ -f /var/log/cedana-daemon.log ]; then
     $SUDO_USE pkill cdp
     $SUDO_USE pkill otelcol-contrib
->>>>>>> 98fee103
 
     # run cedana script only exists if cedana is installed through setup-host.sh which is only used
     # for k8s setups
