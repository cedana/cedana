name: Test

permissions:
  contents: read
  packages: read
  id-token: write
  pull-requests: write
  checks: write

on:
  workflow_call:
    inputs:
      ref:
        type: string
        description: "The branch, tag, or SHA to run on"
        required: false
        default: ""
      debug:
        type: boolean
        description: "Run with debugging enabled"
        required: false
        default: false
      large:
        type: boolean
        description: "Run large tests"
        required: false
        default: false
      kubernetes:
        type: boolean
        description: "Run kubernetes tests"
        required: false
        default: true
      parallelism:
        type: number
        description: "Parallelism for running tests"
        required: false
        default: 2
      parallelism_gpu:
        type: number
        description: "Parallelism for running GPU tests"
        required: false
        default: 2
      runner:
        type: string
        description: "Runner machine for CPU tests"
        required: false
        default: 2cpu
      runner_gpu:
        type: string
        description: "Runner machine for GPU tests"
        required: false
        default: 4cpu-1gpu
      post_summary_slack:
        type: string
        description: "Webhook URL for posting summary to Slack"
        required: false
        default: ""

env:
  CEDANA_URL: ${{ vars.CEDANA_URL }}
  CEDANA_AUTH_TOKEN: ${{ secrets.CEDANA_AUTH_TOKEN }}
  CEDANA_LOG_LEVEL: debug
  AWS_ACCESS_KEY_ID: ${{ secrets.AWS_ACCESS_KEY_ID }}
  AWS_SECRET_ACCESS_KEY: ${{ secrets.AWS_SECRET_ACCESS_KEY }}
  AWS_REGION: ${{ vars.AWS_REGION }}
  FORMATTER: junit
  RETRIES: 1
  DEBUG: 0 # bats debug logging

jobs:
  unit:
    name: Unit
    runs-on: runs-on=${{github.run_id}}/runner=1cpu-${{ matrix.arch }}/extras=s3-cache
    strategy:
      fail-fast: false
      matrix:
        arch:
          - amd64
          - arm64
    container:
      image: golang:1.25rc3-bullseye
      credentials:
        username: ${{ vars.DOCKER_USERNAME }}
        password: ${{ secrets.DOCKER_TOKEN }}
    steps:
      - uses: runs-on/action@v1
      - uses: actions/checkout@v4
        with:
          repository: cedana/cedana # required for workflows reusing this workflow
          ref: ${{ inputs.ref }}
          fetch-depth: 0
          fetch-tags: true

      - name: Download binary
        uses: actions/download-artifact@v4
        with:
          name: cedana-${{ matrix.arch }}

      - name: Download plugins
        uses: actions/download-artifact@v4
        with:
          path: .
          pattern: plugin-${{ matrix.arch }}*
          merge-multiple: true

      - name: Make executable
        run: |
          chmod +x ./cedana
          chmod +x ./libcedana-*.so

      - name: Setup debugging session
        uses: mxschmitt/action-tmate@v3
        if: inputs.debug
        with:
          limit-access-to-actor: true

      - name: Run unit tests
        run: make test-unit

  script:
    name: Script
    runs-on: runs-on=${{github.run_id}}/runner=1cpu-${{ matrix.arch }}/extras=s3-cache
    strategy:
      fail-fast: false
      matrix:
        name:
          - k8s-setup-host
          # - slurm-setup-host
        arch:
          - amd64
          - arm64
    steps:
      - uses: runs-on/action@v1
      - uses: actions/checkout@v4
        with:
          repository: cedana/cedana # required for workflows reusing this workflow
          ref: ${{ inputs.ref }}
          fetch-depth: 0
          fetch-tags: true

      - uses: actions/download-artifact@v4
        with:
          name: cedana-${{ matrix.arch }}

      - name: Run k8s setup host
        env:
          CEDANA_PLUGINS_BUILDS: local # change to alpha to test plugin downloads
        run: |
          sudo chmod +x ./cedana
          sudo cp ./cedana /usr/local/bin/
          sudo mkdir -p /cedana/scripts/host
          sudo cp -r ./scripts/host/* /cedana/scripts/host
          sudo \
            ENV="CI" \
            CEDANA_URL="${CEDANA_URL}" \
            CEDANA_AUTH_TOKEN="${CEDANA_AUTH_TOKEN}" \
            CEDANA_LOG_LEVEL="${CEDANA_LOG_LEVEL}" \
            CEDANA_PLUGINS_BUILDS="${CEDANA_PLUGINS_BUILDS}" \
            /cedana/scripts/host/${{ matrix.name }}.sh

  basic:
    name: Basic
    runs-on: runs-on=${{github.run_id}}/runner=${{ inputs.runner }}-${{ matrix.arch }}/extras=s3-cache
    timeout-minutes: 30
    strategy:
      fail-fast: false
      matrix:
        arch:
          - amd64
          - arm64
    container:
      image: cedana/cedana-test:latest
      credentials:
        username: ${{ vars.DOCKER_USERNAME }}
        password: ${{ secrets.DOCKER_TOKEN }}
      options: --privileged --init --cgroupns=host
    steps:
      - uses: runs-on/action@v1
      - uses: actions/checkout@v4
        with:
          repository: cedana/cedana # required for workflows reusing this workflow
          ref: ${{ inputs.ref }}
          fetch-depth: 0
          fetch-tags: true

      - name: Download binary
        uses: actions/download-artifact@v4
        with:
          name: cedana-${{ matrix.arch }}

      - name: Download CRIU
        uses: actions/download-artifact@v4
        with:
          name: criu-${{ matrix.arch }}

      - name: Make executable
        run: |
          chmod +x ./cedana*
          chmod +x ./criu
          echo "$PWD" >> $GITHUB_PATH

      - name: Install
        run: |
          make install
          sudo -E cedana plugin install criu

      - name: Mark git dir as safe
        run: git config --global --add safe.directory "$(pwd)"

      - name: Setup debugging session
        uses: mxschmitt/action-tmate@v3
        if: inputs.debug
        with:
          limit-access-to-actor: true

      - name: Run regression tests
        env:
          LARGE: ${{ inputs.large }}
          PARALLELISM: ${{ inputs.parallelism }}
        run: |
          if [ "$LARGE" = "true" ]; then
            make test-regression TAGS=base PARALLELISM=$PARALLELISM RETRIES=$RETRIES DEBUG=$DEBUG FORMATTER=$FORMATTER
          else
            make test-regression TAGS=base,!large PARALLELISM=$PARALLELISM RETRIES=$RETRIES DEBUG=$DEBUG FORMATTER=$FORMATTER
          fi

      - name: Setup node
        if: always()
        uses: actions/setup-node@v4
        with:
          node-version: "20"

      - name: Generate report (isolated)
        if: always()
        run: |
          npx junit-to-ctrf "/tmp/report-isolated.xml" -t bats -o /tmp/report-isolated.json -e \
            appName="cedana" appVersion="$(git describe --tags --always)" \
            buildName="${{ github.head_ref || github.ref_name }}" buildNumber="${{ github.run_number }}" \
            buildUrl="${{ github.server_url }}/${{ github.repository }}/actions/runs/${{ github.run_id }}" \
            repositoryName="${{ github.repository }}" repositoryUrl="${{ github.server_url }}/${{ github.repository }}" \
            commit="${{ github.sha }}" branchName="${{ github.head_ref || github.ref_name }}" \
            osPlatform="$(uname -s) (${{ matrix.arch }})" osRelease="$(uname -r)" \
            testEnvironment="cedana/cedana-test" reportName="Basic (${{ matrix.arch }})"

      - name: Generate report (persistent)
        if: always()
        run: |
          npx junit-to-ctrf "/tmp/report-persistent.xml" -t bats -o /tmp/report-persistent.json -e \
            appName="cedana" appVersion="$(git describe --tags --always)" \
            buildName="${{ github.head_ref || github.ref_name }}" buildNumber="${{ github.run_number }}" \
            buildUrl="${{ github.server_url }}/${{ github.repository }}/actions/runs/${{ github.run_id }}" \
            repositoryName="${{ github.repository }}" repositoryUrl="${{ github.server_url }}/${{ github.repository }}" \
            commit="${{ github.sha }}" branchName="${{ github.head_ref || github.ref_name }}" \
            osPlatform="$(uname -s) (${{ matrix.arch }})" osRelease="$(uname -r)" \
            testEnvironment="cedana/cedana-test" reportName="Basic (${{ matrix.arch }})"

      - name: Upload report
        if: always()
        id: upload-report
        uses: actions/upload-artifact@v4
        with:
          name: test-report-${{ matrix.arch }}
          path: |
            /tmp/report*.json

  plugin:
    name: Plugin
    runs-on: runs-on=${{github.run_id}}/runner=${{ inputs.runner }}-${{ matrix.arch }}/tag=${{ matrix.plugin }}/extras=s3-cache
    timeout-minutes: 30
    strategy:
      fail-fast: false
      matrix:
        plugin:
          - runc
          - containerd
          - crio
          - storage/cedana
          - storage/s3
          - storage/gcs
        arch:
          - amd64
          - arm64
    container:
      image: cedana/cedana-test:latest
      credentials:
        username: ${{ vars.DOCKER_USERNAME }}
        password: ${{ secrets.DOCKER_TOKEN }}
      options: --privileged --init --cgroupns=host
    steps:
      - uses: runs-on/action@v1
      - uses: actions/checkout@v4
        with:
          repository: cedana/cedana # required for workflows reusing this workflow
          ref: ${{ inputs.ref }}
          fetch-depth: 0
          fetch-tags: true

      - name: Download binary
        uses: actions/download-artifact@v4
        with:
          name: cedana-${{ matrix.arch }}

      - name: Download plugins
        uses: actions/download-artifact@v4
        with:
          path: .
          pattern: plugin-${{ matrix.arch }}*
          merge-multiple: true

      - name: Download CRIU
        uses: actions/download-artifact@v4
        with:
          name: criu-${{ matrix.arch }}

      - name: Download containerd runtime
        if: matrix.plugin == 'containerd'
        uses: actions/download-artifact@v4
        with:
          path: .
          pattern: containerd-runtime-${{ matrix.arch }}-*
          merge-multiple: true

      - name: Make executable
        run: |
          chmod +x ./cedana*
          chmod +x ./criu
          echo "$PWD" >> $GITHUB_PATH

      - name: Install
        run: |
          make install
          sudo -E cedana plugin install ${{ matrix.plugin }} criu runc storage/cedana storage/s3 storage/gcs
          if [ "${{ matrix.plugin }}" = "containerd" ]; then
            sudo -E cedana plugin install containerd/runtime-runc
          fi

      - name: Mark git dir as safe
        run: git config --global --add safe.directory "$(pwd)"

      - name: Setup debugging session
        uses: mxschmitt/action-tmate@v3
        if: inputs.debug
        with:
          limit-access-to-actor: true

      - name: Run regression tests
        env:
          LARGE: ${{ inputs.large }}
          PARALLELISM: ${{ inputs.parallelism }}
          PLUGIN: ${{ matrix.plugin }}
        run: |
          # replace slash in plugin with colon so that the tag is namespaced correctly
          # e.g. storage/cedana -> storage:cedana
          PLUGIN=$(echo $PLUGIN | sed 's/\//:/g')
          if [ "$LARGE" = "true" ]; then
            make test-regression TAGS=!gpu,!streamer,$PLUGIN PARALLELISM=$PARALLELISM RETRIES=$RETRIES DEBUG=$DEBUG FORMATTER=$FORMATTER
          else
            make test-regression TAGS=!gpu,!streamer,$PLUGIN,!large PARALLELISM=$PARALLELISM RETRIES=$RETRIES DEBUG=$DEBUG FORMATTER=$FORMATTER
          fi

      - name: Set plugin name
        if: always()
        env:
          PLUGIN: ${{ matrix.plugin }}
        run: |
          PLUGIN=$(echo $PLUGIN | sed 's/\//-/g')
          echo "PLUGIN=$PLUGIN" >> $GITHUB_ENV

      - name: Setup node
        if: always()
        uses: actions/setup-node@v4
        with:
          node-version: "20"

      - name: Generate report (isolated)
        if: always()
        run: |
          npx junit-to-ctrf "/tmp/report-isolated.xml" -t bats -o /tmp/report-isolated.json -e \
            appName="cedana" appVersion="$(git describe --tags --always)" \
            buildName="${{ github.head_ref || github.ref_name }}" buildNumber="${{ github.run_number }}" \
            buildUrl="${{ github.server_url }}/${{ github.repository }}/actions/runs/${{ github.run_id }}" \
            repositoryName="${{ github.repository }}" repositoryUrl="${{ github.server_url }}/${{ github.repository }}" \
            commit="${{ github.sha }}" branchName="${{ github.head_ref || github.ref_name }}" \
            osPlatform="$(uname -s) (${{ matrix.arch }})" osRelease="$(uname -r)" \
            testEnvironment="cedana/cedana-test" reportName="${{ matrix.plugin }} (${{ matrix.arch }})"

      - name: Generate report (persistent)
        if: always()
        run: |
          npx junit-to-ctrf "/tmp/report-persistent.xml" -t bats -o /tmp/report-persistent.json -e \
            appName="cedana" appVersion="$(git describe --tags --always)" \
            buildName="${{ github.head_ref || github.ref_name }}" buildNumber="${{ github.run_number }}" \
            buildUrl="${{ github.server_url }}/${{ github.repository }}/actions/runs/${{ github.run_id }}" \
            repositoryName="${{ github.repository }}" repositoryUrl="${{ github.server_url }}/${{ github.repository }}" \
            commit="${{ github.sha }}" branchName="${{ github.head_ref || github.ref_name }}" \
            osPlatform="$(uname -s) (${{ matrix.arch }})" osRelease="$(uname -r)" \
            testEnvironment="cedana/cedana-test" reportName="${{ matrix.plugin }} (${{ matrix.arch }})"

      - name: Upload report
        if: always()
        id: upload-report
        uses: actions/upload-artifact@v4
        with:
          name: test-report-${{ matrix.arch }}-${{ env.PLUGIN }}
          path: |
            /tmp/report*.json

  streamer:
    name: Streamer
    uses: ./.github/workflows/test_streamer.yml
    secrets: inherit
    with:
      ref: ${{ inputs.ref }}
      debug: ${{ inputs.debug }}
      large: ${{ inputs.large }}
      parallelism: ${{ inputs.parallelism }}
      parallelism_gpu: ${{ inputs.parallelism_gpu }}
      runner: ${{ inputs.runner }}
      runner_gpu: ${{ inputs.runner_gpu }}
      post_summary: false # Will post consolidated summary instead

  gpu:
    name: GPU
    uses: ./.github/workflows/test_gpu.yml
    secrets: inherit
    with:
      ref: ${{ inputs.ref }}
      debug: ${{ inputs.debug }}
      large: ${{ inputs.large }}
      parallelism: ${{ inputs.parallelism_gpu }}
      runner: ${{ inputs.runner_gpu }}
      post_summary: false # Will post consolidated summary instead

  # XXX: Below kubernetes tests are split into separate workflows, instead of using matrix,
  # because of Github Actions issue of using concurrency group together with matrix jobs
  # within the same workflow file.
  # https://github.com/orgs/community/discussions/26774

  k3s:
    name: Kubernetes
    uses: ./.github/workflows/test_k8s.yml
    if: ${{ inputs.kubernetes }}
    secrets: inherit
    with:
      ref: ${{ inputs.ref }}
      debug: ${{ inputs.debug }}
      platform: K3s
      large: ${{ inputs.large }}
      runner: ${{ inputs.runner }}
      runner_gpu: ${{ inputs.runner_gpu }}
      parallelism: ${{ inputs.parallelism }}
      post_summary: false # Will post consolidated summary instead

  eks:
    name: Kubernetes
    uses: ./.github/workflows/test_k8s.yml
    if: ${{ inputs.kubernetes }}
    secrets: inherit
    concurrency: test-k8s-eks # Since the cluster is reused
    with:
      ref: ${{ inputs.ref }}
      debug: ${{ inputs.debug }}
      platform: EKS
      runner: ${{ inputs.runner }}
      large: ${{ inputs.large }}
      runner: ${{ inputs.runner }}
      runner_gpu: ${{ inputs.runner }} # No need for GPU runner
      parallelism: ${{ inputs.parallelism }}
      post_summary: false # Will post consolidated summary instead

  gke:
    name: Kubernetes
    uses: ./.github/workflows/test_k8s.yml
    if: ${{ inputs.kubernetes }}
    secrets: inherit
    concurrency: test-k8s-gke # Since the cluster is reused
    with:
      ref: ${{ inputs.ref }}
      debug: ${{ inputs.debug }}
      runner: ${{ inputs.runner }}
      platform: GKE
      large: ${{ inputs.large }}
      runner: ${{ inputs.runner }}
      runner_gpu: ${{ inputs.runner }} # No need for GPU runner
      parallelism: ${{ inputs.parallelism }}
      post_summary: false # Will post consolidated summary instead

  nebius:
    name: Kubernetes
    uses: ./.github/workflows/test_k8s.yml
    if: ${{ inputs.kubernetes && inputs.large }} # Only run Nebius on nightly (when large=true)
    secrets: inherit
    concurrency: test-k8s-nebius # Since the cluster is reused
    with:
      ref: ${{ inputs.ref }}
      debug: ${{ inputs.debug }}
      platform: Nebius
      large: ${{ inputs.large }}
      runner: ${{ inputs.runner }}
<<<<<<< HEAD
=======
      runner_gpu: ${{ inputs.runner }} # No need for GPU runner
>>>>>>> 725647fe
      parallelism: ${{ inputs.parallelism }}
      post_summary: false # Will post consolidated summary instead

  post-summary:
    name: Post Summary
    if: always()
    needs: [basic, plugin, streamer, gpu, k3s, eks, gke, nebius]
    runs-on: ubuntu-latest
    strategy:
      fail-fast: false
      matrix:
        arch:
          - amd64
          - arm64
      max-parallel: 1
    steps:
      - uses: runs-on/action@v1
      - uses: actions/checkout@v4
        with:
          repository: cedana/cedana # required for workflows reusing this workflow
          ref: ${{ inputs.ref }}
          fetch-depth: 0
          fetch-tags: true

      - name: Download report
        id: download-report
        uses: actions/download-artifact@v4
        with:
          pattern: test-report-${{ matrix.arch }}*
          path: report

      - name: Post report
        uses: ctrf-io/github-test-reporter@v1
        env:
          GITHUB_TOKEN: ${{ secrets.GITHUB_TOKEN }}
        with:
          report-path: report/**/*.json
          github-report: true
          failed-folded-report: true
          flaky-report: true
          summary: true
          pull-request: true
          title: ${{ matrix.arch }}
          update-comment: true
          overwrite-comment: true
          comment-tag: test-report-${{ matrix.arch }}
          group-by: "suite"
          always-group-by: true
          upload-artifact: true
          artifact-name: ctrf-report-${{ matrix.arch }}

      - name: Setup node
        uses: actions/setup-node@v4
        with:
          node-version: "20"

      - name: Post report to Slack
        if: ${{ inputs.post_summary_slack != '' }}
        env:
          SLACK_WEBHOOK_URL: ${{ inputs.post_summary_slack == 'nightly' && secrets.SLACK_WEBHOOK_URL_TESTS_NIGHTLY || secrets.SLACK_WEBHOOK_URL_TESTS }}
          TITLE: "Test results (${{ matrix.arch }})"
        run: |
          npx slack-ctrf results "report/**/*.json" --title "$TITLE" --prefix ${{ github.repository }}<|MERGE_RESOLUTION|>--- conflicted
+++ resolved
@@ -497,10 +497,7 @@
       platform: Nebius
       large: ${{ inputs.large }}
       runner: ${{ inputs.runner }}
-<<<<<<< HEAD
-=======
       runner_gpu: ${{ inputs.runner }} # No need for GPU runner
->>>>>>> 725647fe
       parallelism: ${{ inputs.parallelism }}
       post_summary: false # Will post consolidated summary instead
 
