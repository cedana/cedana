name: Test

on: [push]

concurrency:
<<<<<<< HEAD
  group: ${{ github.workflow }}-${{ github.ref || github.run_id }}
=======
  group: cedana-test-${{ github.event.pull_request.number || github.ref }}
>>>>>>> d1afa260
  cancel-in-progress: true

jobs:
  test:
    runs-on: ubicloud-standard-8
    steps:
      - uses: actions/checkout@v3

      - name: Run smoke tests
        env:
          CI_BRANCH: ${{ github.ref_name }}
          DOCKERHUB_TOKEN: ${{ secrets.DOCKERHUB_TOKEN }}
        run: sudo -E make -C scripts/ci smoke

      - name: Run regression tests
        env:
          CI_BRANCH: ${{ github.ref_name }}
        run: sudo -E make -C scripts/ci regression<|MERGE_RESOLUTION|>--- conflicted
+++ resolved
@@ -3,11 +3,7 @@
 on: [push]
 
 concurrency:
-<<<<<<< HEAD
-  group: ${{ github.workflow }}-${{ github.ref || github.run_id }}
-=======
   group: cedana-test-${{ github.event.pull_request.number || github.ref }}
->>>>>>> d1afa260
   cancel-in-progress: true
 
 jobs:
