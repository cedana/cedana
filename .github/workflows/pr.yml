name: PR

on:
  pull_request:
    types: [opened, synchronize]
    branches:
      - main
  workflow_dispatch:
    inputs:
      debug_build:
        type: boolean
        description: "Run build with debugging enabled"
        required: false
        default: false
      debug_regression_test:
        type: boolean
        description: "Run regression test with debugging enabled"
        required: false
        default: false
      debug_unit_test:
        type: boolean
        description: "Run unit test with debugging enabled"
        required: false
        default: false
      debug_bench:
        type: boolean
        description: "Run benchmark with debugging enabled"
        required: false
        default: false
  workflow_call: # to reuse this workflow in other workflows
    inputs:
      debug_build:
        type: boolean
        description: "Run build with debugging enabled"
        required: false
        default: false
      debug_regression_test:
        type: boolean
        description: "Run regression test with debugging enabled"
        required: false
        default: false
      debug_unit_test:
        type: boolean
        description: "Run unit test with debugging enabled"
        required: false
        default: false
      debug_bench:
        type: boolean
        description: "Run benchmark with debugging enabled"
        required: false
        default: false
      skip_bench:
        type: boolean
        description: "Skip benchmark or not"
        required: false
        default: false
      skip_shellcheck:
        type: boolean
        description: "Skip shellcheck or not"
        required: false
        default: false
      skip_helper_image_push:
        type: boolean
        description: "Skip helper image push or not"
        required: false
        default: false

concurrency:
  group: cedana-pr-${{ github.event.pull_request.number || github.ref }}
  cancel-in-progress: true

jobs:
  build:
    name: Build
    runs-on: ubicloud-standard-8
    defaults:
      run:
        working-directory: ${{ github.workspace }}
    steps:
      - uses: actions/checkout@v4
        with:
          fetch-depth: 0
          fetch-tags: true
          submodules: "recursive"

      - name: Set up Go
        uses: actions/setup-go@v4
        with:
          go-version: "1.22"

      - name: Setup debugging session
        uses: mxschmitt/action-tmate@v3
        if: ${{ startsWith(github.event_name, 'workflow') && inputs.debug_build }}
        with:
          limit-access-to-actor: true

      - name: Setup CI
        run: sudo -E make -C scripts/ci setup-build

      - name: Build
        run: sudo -E ./build.sh

      - name: Upload artifacts
        uses: actions/upload-artifact@v4
        with:
          name: build
          path: ./cedana

  shellcheck:
    name: Shell Check
    if: ${{ !inputs.skip_shellcheck }}
    runs-on: ubuntu-latest
    steps:
      - uses: actions/checkout@v4
      - name: shellcheck
        uses: reviewdog/action-shellcheck@v1
        with:
          reporter: github-pr-review
          pattern: |
            *.bash
            *.sh
            *.bats
          check_all_files_with_shebangs: true
          shellcheck_flags: "--external-sources --severity=warning"

  setup-script-tests:
    name: Test Setup Scripts
    runs-on: ubuntu-latest
    needs: build
    steps:
      - uses: actions/checkout@v4
      - uses: actions/download-artifact@v4
        with:
          name: build
      - name: Run script
        run: |
          sudo chmod +x ./cedana
          sudo cp ./cedana /usr/local/bin/
<<<<<<< HEAD
          mkdir -p /cedana/scripts
          sudo cp ./setup-host.sh /cedana/scripts/setup-host.sh
          sudo cp ./build-start-daemon.sh /cedana/scripts/build-start-daemon.sh
          /cedana/scripts/setup-host.sh
=======
          sudo cp ./build-start-daemon.sh /build-start-daemon.sh
          sudo ./setup-host.sh
        env:
          CLOUDSMITH_ENTITLEMENT_TOKEN_CRIU: "${{ secrets.CLOUDSMITH_ENTITLEMENT_TOKEN_CRIU }}"
>>>>>>> b2dd6540

  regression-test:
    name: Regression Tests
    runs-on: ubicloud-standard-8
    needs: [build, setup-script-tests]
    steps:
      - uses: actions/checkout@v4
        with:
          fetch-depth: 0
          fetch-tags: true
          submodules: "recursive"

      - name: Download artifacts
        uses: actions/download-artifact@v4
        with:
          name: build

      - name: Setup debugging session
        uses: mxschmitt/action-tmate@v3
        if: ${{ startsWith(github.event_name, 'workflow') && inputs.debug_regression_test }}
        with:
          limit-access-to-actor: true

      - name: Setup CI
        run: |
          chmod +x cedana
          sudo -E make -C scripts/ci setup-full
        env:
          CLOUDSMITH_ENTITLEMENT_TOKEN_CRIU: ${{ secrets.CLOUDSMITH_ENTITLEMENT_TOKEN_CRIU }}
          CLOUDSMITH_ENTITLEMENT_TOKEN_STREAMER: ${{ secrets.CLOUDSMITH_ENTITLEMENT_TOKEN_STREAMER }}
          SIGNOZ_ACCESS_TOKEN: ${{ secrets.SIGNOZ_ACCESS_TOKEN }}

      - name: Run regression tests
        env:
          CI_BRANCH: ${{ github.ref_name }}
          SIGNOZ_ACCESS_TOKEN: ${{ secrets.SIGNOZ_ACCESS_TOKEN }}
        run: sudo -E make -C scripts/ci regression

  unit-test:
    name: Unit Tests
    runs-on: ubicloud-standard-8
    needs: [build, setup-script-tests]
    steps:
      - uses: actions/checkout@v4
        with:
          fetch-depth: 0
          fetch-tags: true
          submodules: "recursive"

      - name: Download artifacts
        uses: actions/download-artifact@v4
        with:
          name: build

      - name: Setup debugging session
        uses: mxschmitt/action-tmate@v3
        if: ${{ startsWith(github.event_name, 'workflow') && inputs.debug_unit_test }}
        with:
          limit-access-to-actor: true

      - name: Install Go 1.23
        uses: actions/setup-go@v4
        with:
          go-version: 1.23
          check-latest: true

      - name: Setup CI
        run: |
          chmod +x cedana
          sudo -E make -C scripts/ci setup-build

      - name: Run unit tests
        run: |
          go test ./pkg/utils -v
        env:
          GO111MODULE: "on"
          CI_BRANCH: ${{ github.ref_name }}

  benchmark:
    name: Benchmark
    if: ${{ !inputs.skip_bench }}
    permissions:
      contents: "read"
      packages: "read"
      id-token: "write"
      pull-requests: "write"
    runs-on: ubicloud-standard-8
    needs: [build, setup-script-tests]
    container:
      image: cedana/cedana-bench:ubuntu
      credentials:
        username: ${{ secrets.DOCKER_USERNAME }}
        password: ${{ secrets.DOCKERHUB_TOKEN }}
      options: --privileged
    defaults:
      run:
        working-directory: /src
    steps:
      # Github actions unfortunately mounts the docker socket, which we don't want
      - name: Workaround for dind
        run: |
          umount /var/run/docker.sock
          sudo service supervisor start
          sleep 1
          supervisorctl restart dockerd

      - id: auth
        name: Authenticate to Google Cloud
        uses: google-github-actions/auth@v1
        env:
          WORKLOAD_IDENTITY_PROVIDER: ${{ secrets.WORKLOAD_IDENTITY_POOL_PROVIDER }}
          SERVICE_ACCOUNT: ${{ vars.GCLOUD_BENCHMARK_SERVICE_ACCOUNT }}
        with:
          workload_identity_provider: ${{ env.WORKLOAD_IDENTITY_PROVIDER }}
          service_account: ${{ env.SERVICE_ACCOUNT }}

      - name: Download artifacts
        id: download-artifacts
        uses: actions/download-artifact@v4
        with:
          name: build

      - name: Configure
        env:
          PATH_CEDANA: ${{ steps.download-artifacts.outputs.download-path }}
          TAG: ${{ github.event.pull_request.head.ref }}
          COLOR_PALETTE: ${{ vars.BENCH_PALETTE_COMPARISON_LAST_PATCH }}
        run: |
          BINDIR=`jq -r '.crtools.list."cedana".bindir' bench.json`
          cp $PATH_CEDANA/cedana crtools/cedana/$BINDIR/
          jq '.crtools.list."cedana".source = "local"' bench.json > temp.json
          mv temp.json bench.json
          jq '.crtools.list."cedana".tag = "'$TAG'"' bench.json > temp.json
          mv temp.json bench.json
          jq '.plots.color_palette = "'$COLOR_PALETTE'"' bench.json > temp.json
          mv temp.json bench.json

      - name: Pull last result
        env:
          GCLOUD_PROJECT: ${{ steps.auth.outputs.project_id }}
          BIGQUERY_RESULTS_DATASET: ${{ vars.BIGQUERY_BENCH_RESULTS_DATASET }}
        run: ./bench results pull --runtime cedana:1

      - name: Setup debugging session
        uses: mxschmitt/action-tmate@v3
        if: ${{ startsWith(github.event_name, 'workflow') && inputs.debug_bench }}
        with:
          limit-access-to-actor: true

      - name: Run
        env:
          CLOUDSMITH_CEDANA_BENCH_TOKEN: ${{ secrets.CLOUDSMITH_ENTITLEMENT_TOKEN_BENCH }}
          HF_TOKEN: ${{ secrets.HF_TOKEN }}
          CMD: ${{ vars.BENCH_RUN_CMD_PR }}
        run: $CMD

      - name: Upload logs
        if: always()
        id: upload-logs
        uses: actions/upload-artifact@v4
        with:
          name: bench-logs
          path: |
            /src/*.log

      - name: Plot comparison
        if: always()
        env:
          FLAGS: ${{ vars.BENCH_PLOT_FLAGS }}
        run: ./bench plot --runtime cedana:2 --save $FLAGS

      - name: Upload plots
        if: always()
        id: upload-plots
        uses: google-github-actions/upload-cloud-storage@v2
        with:
          predefinedAcl: publicRead
          project_id: ${{ steps.auth.outputs.project_id }}
          path: /src/results
          destination: cedana/pr-${{ github.event.pull_request.number }}
          glob: "**/*.png"

      - name: Generate summary
        if: always()
        env:
          RESULTS_BASE_URL: https://storage.googleapis.com/cedana/pr-${{ github.event.pull_request.number }}/results
          RESULTS_TITLE: "## Benchmark preview"
          RESULTS_DESCRIPTION: "> **${{ github.event.pull_request.head.ref }}** comparison w/ last patch\n*Updates on every commit to this branch*"
        run: |
          utils/results-summary > summary.md
          cat summary.md > $GITHUB_STEP_SUMMARY

      - name: Post summary
        if: always()
        uses: thollander/actions-comment-pull-request@v2
        with:
          filePath: /src/summary.md
          comment_tag: execution

  helper-image-push:
    name: Push Helper Test Image
    runs-on: ubicloud-standard-2
    needs: [build, setup-script-tests]
    if: ${{ !inputs.skip_helper_image_push }}
    steps:
      - uses: actions/checkout@v4
        with:
          fetch-depth: 0
          submodules: "recursive"

      - name: Set up commit hash and branch name
        run: |
          echo "GIT_HASH=$(git rev-parse --short "$GITHUB_SHA")" >> $GITHUB_ENV
          echo "GIT_BRANCH=${GITHUB_HEAD_REF:-${GITHUB_REF#refs/heads/}}" >> $GITHUB_ENV

      - name: Login to Docker Hub
        uses: docker/login-action@v3
        with:
          username: ${{ secrets.DOCKER_USERNAME }}
          password: ${{ secrets.DOCKERHUB_TOKEN }}

      - name: Set up Docker Buildx
        uses: docker/setup-buildx-action@v3

      - name: Docker meta
        id: meta
        uses: docker/metadata-action@v5
        with:
          images: cedana/cedana-helper-test
          tags: |
            type=raw,value=${{ env.GIT_BRANCH }}-${{ env.GIT_HASH }}
            type=raw,value=${{ env.GIT_BRANCH }}

      - name: Build and push to cedana-helper-test
        uses: docker/build-push-action@v6
        with:
          push: true
          context: .
          tags: ${{ steps.meta.outputs.tags }}
          labels: ${{ steps.meta.outputs.labels }}<|MERGE_RESOLUTION|>--- conflicted
+++ resolved
@@ -136,17 +136,14 @@
         run: |
           sudo chmod +x ./cedana
           sudo cp ./cedana /usr/local/bin/
-<<<<<<< HEAD
           mkdir -p /cedana/scripts
           sudo cp ./setup-host.sh /cedana/scripts/setup-host.sh
           sudo cp ./build-start-daemon.sh /cedana/scripts/build-start-daemon.sh
-          /cedana/scripts/setup-host.sh
-=======
+          sudo /cedana/scripts/setup-host.sh
           sudo cp ./build-start-daemon.sh /build-start-daemon.sh
           sudo ./setup-host.sh
         env:
           CLOUDSMITH_ENTITLEMENT_TOKEN_CRIU: "${{ secrets.CLOUDSMITH_ENTITLEMENT_TOKEN_CRIU }}"
->>>>>>> b2dd6540
 
   regression-test:
     name: Regression Tests
