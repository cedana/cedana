name: Test

permissions:
  contents: read
  packages: read
  id-token: write
  pull-requests: write
  checks: write

on:
  workflow_call:
    inputs:
      ref:
        type: string
        description: "The branch, tag, or SHA to run on"
        required: false
        default: ""
      debug:
        type: boolean
        description: "Run with debugging enabled"
        required: false
        default: false
      large:
        type: boolean
        description: "Run large tests"
        required: false
        default: false
      parallelism:
        type: number
        description: "Parallelism for running tests"
        required: false
        default: 2
      runner:
        type: string
        description: "Runner machine for tests"
        required: false
<<<<<<< HEAD
        default: 4cpu-16g-1xT4
      runner_arm64:
        type: string
        description: "Runner machine for tests (arm64)"
        required: false
        default: 8cpu-16g-1xT4G
      large_dynamic_runner:
        type: string
        description: "Cedana-managed runner for large tests - used if provided instead of runner"
        required: false
        default: ""
=======
        default: 4cpu-1gpu
>>>>>>> c36dcccc
      post_summary:
        type: boolean
        description: "Post test summary"
        required: false
        default: false

env:
  CEDANA_URL: ${{ vars.CEDANA_URL }}
  CEDANA_AUTH_TOKEN: ${{ secrets.CEDANA_AUTH_TOKEN }}
  CEDANA_LOG_LEVEL: debug
  AWS_ACCESS_KEY_ID: ${{ secrets.AWS_ACCESS_KEY_ID }}
  AWS_SECRET_ACCESS_KEY: ${{ secrets.AWS_SECRET_ACCESS_KEY }}
  AWS_REGION: ${{ vars.AWS_REGION }}
  HF_TOKEN: ${{ secrets.HF_TOKEN }}
  FORMATTER: junit
  RETRIES: 1
  DEBUG: 0 # bats debug logging

jobs:
  cuda:
    name: CUDA
<<<<<<< HEAD
    runs-on: ${{
      (inputs.large_dynamic_runner_label != '' && fromJSON(format('["self-hosted", "{0}"]', inputs.large_dynamic_runner_label))) ||
      format('runs-on={0}/runner={1}-{2}-cuda-{3}/tag={4}/extras=s3-cache', github.run_id, (matrix.arch == 'amd64' && inputs.runner || inputs.runner_arm64), matrix.arch, matrix.cuda_version, matrix.cr) }}
=======
    runs-on: runs-on=${{github.run_id}}/runner=${{  inputs.runner }}-${{ matrix.arch }}-cuda-${{ matrix.cuda_version }}/tag=${{ matrix.cr }}/extras=s3-cache
>>>>>>> c36dcccc
    timeout-minutes: 30
    strategy:
      fail-fast: false
      matrix:
        cuda_version:
          # - 11-8  TODO: re-enable once compatibility is fixed
          # - 12-2
          - 12-4
          - 12-8
        cr:
          - default
          - streamer
        arch:
          - amd64
          - arm64
    container:
      image: cedana/cedana-test:cuda
      credentials:
        username: ${{ vars.DOCKER_USERNAME }}
        password: ${{ secrets.DOCKER_TOKEN }}
      options: --privileged --init --ipc=host --gpus all --cgroupns=host
    steps:
      - uses: runs-on/action@v1
      - uses: actions/checkout@v4
        with:
          repository: cedana/cedana # required for workflows reusing this workflow
          ref: ${{ inputs.ref }}
          fetch-depth: 0
          fetch-tags: true

      - name: Download binary
        uses: actions/download-artifact@v4
        with:
          name: cedana-${{ matrix.arch }}

      - name: Download plugins
        uses: actions/download-artifact@v4
        with:
          path: .
          pattern: plugin-${{ matrix.arch }}*
          merge-multiple: true

      - name: Download streamer plugin # if provided from a caller workflow, will be later installed
        if: ${{ matrix.cr == 'streamer' }}
        uses: actions/download-artifact@v4
        with:
          name: streamer-${{ matrix.arch }}

      - name: Download GPU plugin # if provided from a caller workflow, will be later installed
        uses: actions/download-artifact@v4
        with:
          name: gpu-${{ matrix.arch }}

      - name: Download CRIU
        uses: actions/download-artifact@v4
        with:
          name: criu-${{ matrix.arch }}

      - name: Make executable
        run: |
          chmod +x ./cedana*
          chmod +x ./criu
          echo "$PWD" >> $GITHUB_PATH

      - name: Install
        env:
          STREAMER: ${{ matrix.cr == 'streamer' && 'true' || 'false' }}
        run: |
          make install
          sudo -E cedana plugin install runc containerd crio criu storage/cedana storage/s3 storage/gcs
          sudo -E cedana plugin install gpu # automatically installs the downloaded binary if available instead
          if [ "$STREAMER" = "true" ]; then
            sudo -E cedana plugin install streamer # automatically installs the downloaded binary if available instead
          fi

      - name: Mark git dir as safe
        run: git config --global --add safe.directory "$(pwd)"

      - name: Setup debugging session
        uses: mxschmitt/action-tmate@v3
        if: inputs.debug
        with:
          limit-access-to-actor: true

      - name: Run regression tests
        env:
          STREAMER: ${{ matrix.cr == 'streamer' && 'true' || 'false' }}
          LARGE: ${{ inputs.large }}
          PARALLELISM: ${{ inputs.parallelism }}
        run: |
          if [ "$STREAMER" = "true" ]; then
            if [ "$LARGE" = "true" ]; then
              make test-regression TAGS=gpu,streamer PARALLELISM=$PARALLELISM RETRIES=$RETRIES DEBUG=$DEBUG FORMATTER=$FORMATTER
            else
              make test-regression TAGS=gpu,streamer,!large PARALLELISM=$PARALLELISM RETRIES=$RETRIES DEBUG=$DEBUG FORMATTER=$FORMATTER
            fi
          else
            if [ "$LARGE" = "true" ]; then
              make test-regression TAGS=gpu,!streamer PARALLELISM=$PARALLELISM RETRIES=$RETRIES DEBUG=$DEBUG FORMATTER=$FORMATTER
            else
              make test-regression TAGS=gpu,!streamer,!large PARALLELISM=$PARALLELISM RETRIES=$RETRIES DEBUG=$DEBUG FORMATTER=$FORMATTER
            fi
          fi

      - name: Setup node
        if: always()
        uses: actions/setup-node@v4
        with:
          node-version: "20"

      - name: Generate report (isolated)
        if: always()
        run: |
          npx junit-to-ctrf "/tmp/report-isolated.xml" -t bats -o /tmp/report-isolated.json -e \
            appName="cedana" appVersion="$(git describe --tags --always)" \
            buildName="${{ github.head_ref || github.ref_name }}" buildNumber="${{ github.run_number }}" \
            buildUrl="${{ github.server_url }}/${{ github.repository }}/actions/runs/${{ github.run_id }}" \
            repositoryName="${{ github.repository }}" repositoryUrl="${{ github.server_url }}/${{ github.repository }}" \
            commit="${{ github.sha }}" branchName="${{ github.head_ref || github.ref_name }}" \
            osPlatform="$(uname -s) (${{ matrix.arch }})" osRelease="$(uname -r)" \
            testEnvironment="cedana/cedana-test" reportName="CUDA (${{ matrix.cuda_version }}, ${{ matrix.cr }}, ${{ matrix.arch }})"

      - name: Generate report (persistent)
        if: always()
        run: |
          npx junit-to-ctrf "/tmp/report-persistent.xml" -t bats -o /tmp/report-persistent.json -e \
            appName="cedana" appVersion="$(git describe --tags --always)" \
            buildName="${{ github.head_ref || github.ref_name }}" buildNumber="${{ github.run_number }}" \
            buildUrl="${{ github.server_url }}/${{ github.repository }}/actions/runs/${{ github.run_id }}" \
            repositoryName="${{ github.repository }}" repositoryUrl="${{ github.server_url }}/${{ github.repository }}" \
            commit="${{ github.sha }}" branchName="${{ github.head_ref || github.ref_name }}" \
            osPlatform="$(uname -s) (${{ matrix.arch }})" osRelease="$(uname -r)" \
            testEnvironment="cedana/cedana-test" reportName="CUDA (${{ matrix.cuda_version }}, ${{ matrix.cr }}, ${{ matrix.arch }})"

      - name: Upload report
        if: always()
        id: upload-report
        uses: actions/upload-artifact@v4
        with:
          name: test-report-${{ matrix.arch }}-cuda-${{ matrix.cuda_version }}-${{ matrix.cr }}
          path: |
            /tmp/report*.json

  post-summary:
    name: Post Summary
    if: inputs.post_summary && always()
    needs: cuda
    runs-on: ubuntu-latest
    strategy:
      fail-fast: false
      matrix:
        cuda_version:
          # - 11-8  TODO: re-enable once compatibility is fixed
          # - 12-2
          - 12-4
          - 12-8
        arch:
          - amd64
          - arm64
    steps:
      - name: Download report
        id: download-report
        uses: actions/download-artifact@v4
        with:
          pattern: test-report-${{ matrix.arch }}-cuda-${{ matrix.cuda_version }}-*
          path: report

      - name: Post report
        uses: ctrf-io/github-test-reporter@v1
        env:
          GITHUB_TOKEN: ${{ secrets.GITHUB_TOKEN }}
        with:
          report-path: report/**/*.json
          github-report: true
          failed-folded-report: true
          summary: true
          pull-request: true
          title: CUDA ${{ matrix.cuda_version }}, ${{ matrix.arch }}
          update-comment: true
          overwrite-comment: true
          comment-tag: test-report-cuda-${{ matrix.cuda_version }}-${{ matrix.arch }}
          group-by: "suite"
          always-group-by: true
          upload-artifact: true
          artifact-name: ctrf-report-cuda-${{ matrix.cuda_version }}-${{ matrix.arch }}<|MERGE_RESOLUTION|>--- conflicted
+++ resolved
@@ -34,21 +34,12 @@
         type: string
         description: "Runner machine for tests"
         required: false
-<<<<<<< HEAD
-        default: 4cpu-16g-1xT4
-      runner_arm64:
-        type: string
-        description: "Runner machine for tests (arm64)"
-        required: false
-        default: 8cpu-16g-1xT4G
+        default: 4cpu-1gpu
       large_dynamic_runner:
         type: string
         description: "Cedana-managed runner for large tests - used if provided instead of runner"
         required: false
         default: ""
-=======
-        default: 4cpu-1gpu
->>>>>>> c36dcccc
       post_summary:
         type: boolean
         description: "Post test summary"
@@ -70,13 +61,7 @@
 jobs:
   cuda:
     name: CUDA
-<<<<<<< HEAD
-    runs-on: ${{
-      (inputs.large_dynamic_runner_label != '' && fromJSON(format('["self-hosted", "{0}"]', inputs.large_dynamic_runner_label))) ||
-      format('runs-on={0}/runner={1}-{2}-cuda-{3}/tag={4}/extras=s3-cache', github.run_id, (matrix.arch == 'amd64' && inputs.runner || inputs.runner_arm64), matrix.arch, matrix.cuda_version, matrix.cr) }}
-=======
     runs-on: runs-on=${{github.run_id}}/runner=${{  inputs.runner }}-${{ matrix.arch }}-cuda-${{ matrix.cuda_version }}/tag=${{ matrix.cr }}/extras=s3-cache
->>>>>>> c36dcccc
     timeout-minutes: 30
     strategy:
       fail-fast: false
