--- conflicted
+++ resolved
@@ -17,11 +17,6 @@
 YUM_PACKAGES=(
     wget git make
     libnet-devel protobuf-c-devel libnl3-devel libbsd-devel libcap-devel libseccomp-devel gpgme-devel nftables-devel # CRIU
-<<<<<<< HEAD
-=======
-    buildah
-    yq
->>>>>>> 65835443
 )
 
 APT_PACKAGES=(
