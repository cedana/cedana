#!/usr/bin/env bats

load helper.bash

setup_file() {
    BATS_NO_PARALLELIZE_WITHIN_FILE=true
}

setup() {
    # assuming WD is the root of the project
    start_cedana
    sleep 1 3>-

    # get the containing directory of this file
    # use $BATS_TEST_FILENAME instead of ${BASH_SOURCE[0]} or $0,
    # as those will point to the bats executable's location or the preprocessed file respectively
    DIR="$( cd "$( dirname "$BATS_TEST_FILENAME" )" >/dev/null 2>&1 && pwd )"
    TTY_SOCK=$DIR/tty.sock
    recvtty $TTY_SOCK &
}

teardown() {
    sleep 1 3>-

    pkill recvtty
    rm -f $TTY_SOCK

    stop_cedana
    sleep 1 3>-
}

@test "Output file created and has some data" {
    local task="./workload.sh"
    local job_id="workload"

    # execute a process as a cedana job
    exec_task $task $job_id

    # check the output file
    sleep 1 3>-
    [ -f /var/log/cedana-output.log ]
    sleep 2 3>-
    [ -s /var/log/cedana-output.log ]
}

@test "Ensure correct logging post restore" {
    local task="./workload.sh"
    local job_id="workload2"

    # execute, checkpoint and restore a job
    exec_task $task $job_id
    sleep 2 3>-
    checkpoint_task $job_id
    sleep 2 3>-
    restore_task $job_id

    # get the post-restore log file
    local file=$(ls /var/log/ | grep cedana-output- | tail -1)
    local rawfile="/var/log/$file"

    # check the post-restore log files
    sleep 1 3>-
    [ -f $rawfile ]
    sleep 2 3>-
    [ -s $rawfile ]
}

@test "Managed job graceful exit" {
    local task="./workload.sh"
    local job_id="workload3"

    exec_task $task $job_id

    # run for a while
    sleep 2 3>-

    # kill cedana and check if the job exits gracefully
    stop_cedana
    sleep 2 3>-

    [ -z "$(pgrep -f $task)" ]
}

@test "Managed job graceful exit after restore" {
    local task="./workload.sh"
    local job_id="workload4"

    exec_task $task $job_id

    # run for a while
    sleep 2 3>-

    # checkpoint and restore the job
    checkpoint_task $job_id
    sleep 2 3>-
    restore_task $job_id

    # run for a while
    sleep 2 3>-

    # kill cedana and check if the job exits gracefully
    stop_cedana
    sleep 2 3>-

    [ -z "$(pgrep -f $task)" ]
}

@test "Custom config from CLI" {
    stop_cedana
    sleep 1 3>-

    # start cedana with custom config
    start_cedana --config='{"client":{"leave_running":true}}'
    sleep 1 3>-

    # check if the config is applied
    cedana config show
    cedana config show | grep leave_running | grep true
}

@test "Rootfs snapshot of containerd container" {
    local container_id="busybox-test"
    local image_ref="checkpoint/test:latest"
    local containerd_sock="/run/containerd/containerd.sock"
    local namespace="default"

    run start_busybox $container_id
    run rootfs_checkpoint $container_id $image_ref $containerd_sock $namespace
    echo "$output"

    [[ "$output" == *"$image_ref"* ]]
}

@test "Full containerd checkpoint (jupyter notebook)" {
    local container_id="jupyter-notebook"
    local image_ref="checkpoint/test:latest"
    local containerd_sock="/run/containerd/containerd.sock"
    local namespace="default"
<<<<<<< HEAD
    local dir="/tmp/jupyter-checkpoint"
=======
    local dir="/tmp/test"
>>>>>>> 3f6d4e69

    run start_jupyter_notebook $container_id
    run containerd_checkpoint $container_id $image_ref $containerd_sock $namespace $dir
    echo "$output"

    [[ "$output" == *"success"* ]]
<<<<<<< HEAD
}

@test "Full containerd restore (jupyter notebook)" {
    local bundle="/run/containerd/io.containerd.runtime.v2.task/default/jupyter-notebook-restore"
    local job_id="jupyter-notebook-restore"
    local dumpdir="/tmp/jupyter-checkpoint"
    pid=$(sudo cat "$bundle/init.pid")
    # restore the container
    [ -d $bundle ]
    [ -d $dumpdir ]
    echo $dumpdir contents:
    ls $dumpdir
    start_sleeping_jupyter_notebook "$checkpoint/test:latest" $job_id"
    runc_restore_jupyter $bundle $dumpdir $job_id $pid
    echo "$output"

    [[ "$output" == *"success"* ]]
=======
>>>>>>> 3f6d4e69
}

@test "Simple runc checkpoint" {
    local rootfs="http://dl-cdn.alpinelinux.org/alpine/v3.10/releases/x86_64/alpine-minirootfs-3.10.1-x86_64.tar.gz"
    local bundle=$DIR/bundle
    echo bundle is $bundle
    local job_id="runc-test"
    local out_file=$bundle/rootfs/out
    local dumpdir=$DIR/dump

    # fetch and unpack a rootfs
    wget $rootfs

    mkdir -p $bundle/rootfs

    sudo tar -C $bundle/rootfs -xzf alpine-minirootfs-3.10.1-x86_64.tar.gz

    # create a runc container
    echo bundle is $bundle
    echo jobid is $job_id

    sudo runc run $job_id -b $bundle -d --console-socket $TTY_SOCK
    sleep 2 3>-
    sudo runc list

    # check if container running correctly, count lines in output file
    local nlines_before=$(sudo wc -l $out_file | awk '{print $1}')
    sleep 2 3>-
    local nlines_after=$(sudo wc -l $out_file | awk '{print $1}')
    [ $nlines_after -gt $nlines_before ]

    # checkpoint the container
    runc_checkpoint $dumpdir $job_id
    [ -d $dumpdir ]

    # clean up
    sudo runc kill $job_id SIGKILL
    sudo runc delete $job_id
}

@test "Simple runc restore" {
    local bundle=$DIR/bundle
    local job_id="runc-test-restored"
    local out_file=$bundle/rootfs/out
    local dumpdir=$DIR/dump

    # restore the container
    [ -d $bundle ]
    [ -d $dumpdir ]
    echo $dumpdir contents:
    ls $dumpdir
    runc_restore $bundle $dumpdir $job_id $TTY_SOCK

    sleep 1 3>-

    # check if container running correctly, count lines in output file
    [ -f $out_file ]
    local nlines_before=$(wc -l $out_file | awk '{print $1}')
    sleep 2 3>-
    local nlines_after=$(wc -l $out_file | awk '{print $1}')
    [ $nlines_after -gt $nlines_before ]

    # clean up
    sudo runc kill $job_id SIGKILL
    sudo runc delete $job_id
}<|MERGE_RESOLUTION|>--- conflicted
+++ resolved
@@ -136,18 +136,13 @@
     local image_ref="checkpoint/test:latest"
     local containerd_sock="/run/containerd/containerd.sock"
     local namespace="default"
-<<<<<<< HEAD
     local dir="/tmp/jupyter-checkpoint"
-=======
-    local dir="/tmp/test"
->>>>>>> 3f6d4e69
 
     run start_jupyter_notebook $container_id
     run containerd_checkpoint $container_id $image_ref $containerd_sock $namespace $dir
     echo "$output"
 
     [[ "$output" == *"success"* ]]
-<<<<<<< HEAD
 }
 
 @test "Full containerd restore (jupyter notebook)" {
@@ -156,18 +151,13 @@
     local dumpdir="/tmp/jupyter-checkpoint"
     pid=$(sudo cat "$bundle/init.pid")
     # restore the container
-    [ -d $bundle ]
-    [ -d $dumpdir ]
-    echo $dumpdir contents:
-    ls $dumpdir
-    start_sleeping_jupyter_notebook "$checkpoint/test:latest" $job_id"
-    runc_restore_jupyter $bundle $dumpdir $job_id $pid
+    run start_sleeping_jupyter_notebook "checkpoint/test:latest" $job_id"
+    run runc_restore_jupyter "$bundle" "$dumpdir" "$job_id" "$pid"
     echo "$output"
 
     [[ "$output" == *"success"* ]]
-=======
->>>>>>> 3f6d4e69
-}
+}
+
 
 @test "Simple runc checkpoint" {
     local rootfs="http://dl-cdn.alpinelinux.org/alpine/v3.10/releases/x86_64/alpine-minirootfs-3.10.1-x86_64.tar.gz"
