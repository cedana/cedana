--- conflicted
+++ resolved
@@ -26,11 +26,7 @@
     CLUSTER_ID=$(register_cluster "$CLUSTER_NAME")
     helm_install_cedana "$CLUSTER_ID" "$CEDANA_NAMESPACE"
     wait_for_ready "$CEDANA_NAMESPACE" 120
-<<<<<<< HEAD
-    CLUSTER_ID=$(wait_for_cmd 120 cluster_id "$CLUSTER_NAME")
     create_namespace "$NAMESPACE"
-=======
->>>>>>> 5062e85c
 }
 
 teardown_file() {
