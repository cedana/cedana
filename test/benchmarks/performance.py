--- conflicted
+++ resolved
@@ -107,20 +107,11 @@
         return
 
     remote = 0 if "--local" or "--smoke" in args else 1
-<<<<<<< HEAD
-    num_samples = (
-        5 if "--num_samples" not in args else int(args[args.index("--num_samples") + 1])
-    )
-
-    if "--correctness" in args:
-        blob_id = await correctness.main(daemon_pid, remote)
-=======
     num_samples = (5 if "--num_samples" not in args else int(args[args.index("--num_samples") + 1]))
     verbose = True if "--verbose" in args else False
 
     if "--correctness" in args:
         blob_id = await correctness.main(daemon_pid, remote, verbose)
->>>>>>> f429f32e
     if "--smoke" in args:
         blob_id = await smoke.main(daemon_pid, remote, num_samples=num_samples)
     else:
