--- conflicted
+++ resolved
@@ -238,9 +238,6 @@
 			echo "Running in container $(DOCKER_TEST_IMAGE_CUDA)..." ;\
 			$(DOCKER_TEST_CREATE_CUDA) ;\
 			$(DOCKER_TEST_START) >/dev/null ;\
-<<<<<<< HEAD
-			$(DOCKER_TEST_EXEC) make test-k8s ARGS=$(ARGS) PARALLELISM=$(PARALLELISM) GPU=$(GPU) TAGS=$(TAGS) TIMEOUT=$(TIMEOUT) RETRIES=$(RETRIES) DEBUG=$(DEBUG) CONTROLLER_REPO=$(CONTROLLER_REPO) CONTROLLER_TAG=$(CONTROLLER_TAG) AWS_ACCESS_KEY_ID=$(AWS_ACCESS_KEY_ID) AWS_SECRET_ACCESS_KEY=$(AWS_SECRET_ACCESS_KEY)  ;\
-=======
 			$(DOCKER_TEST_EXEC) make test-k8s \
 				ARGS=$(ARGS) \
 				PARALLELISM=$(PARALLELISM) \
@@ -254,16 +251,14 @@
 				CONTROLLER_DIGEST=$(CONTROLLER_DIGEST) \
 				HELPER_REPO=$(HELPER_REPO) \
 				HELPER_TAG=$(HELPER_TAG) \
+				AWS_ACCESS_KEY_ID=$(AWS_ACCESS_KEY_ID) \
+				AWS_SECRET_ACCESS_KEY=$(AWS_SECRET_ACCESS_KEY) \
 				HELPER_DIGEST=$(HELPER_DIGEST) ;\
->>>>>>> 300f2220
 			$(DOCKER_TEST_REMOVE) >/dev/null ;\
 		else \
 			echo "Running in container $(DOCKER_TEST_IMAGE)..." ;\
 			$(DOCKER_TEST_CREATE) ;\
 			$(DOCKER_TEST_START) >/dev/null ;\
-<<<<<<< HEAD
-			$(DOCKER_TEST_EXEC) make test-k8s ARGS=$(ARGS) PARALLELISM=$(PARALLELISM) GPU=$(GPU) TAGS=$(TAGS) TIMEOUT=$(TIMEOUT) RETRIES=$(RETRIES) DEBUG=$(DEBUG) CONTROLLER_REPO=$(CONTROLLER_REPO) CONTROLLER_TAG=$(CONTROLLER_TAG) AWS_ACCESS_KEY_ID=$(AWS_ACCESS_KEY_ID) AWS_SECRET_ACCESS_KEY=$(AWS_SECRET_ACCESS_KEY) ;\
-=======
 			$(DOCKER_TEST_EXEC) make test-k8s \
 				ARGS=$(ARGS) \
 				PARALLELISM=$(PARALLELISM) \
@@ -277,8 +272,9 @@
 				CONTROLLER_DIGEST=$(CONTROLLER_DIGEST) \
 				HELPER_REPO=$(HELPER_REPO) \
 				HELPER_TAG=$(HELPER_TAG) \
+				AWS_ACCESS_KEY_ID=$(AWS_ACCESS_KEY_ID) \
+				AWS_SECRET_ACCESS_KEY=$(AWS_SECRET_ACCESS_KEY) \
 				HELPER_DIGEST=$(HELPER_DIGEST) ;\
->>>>>>> 300f2220
 			$(DOCKER_TEST_REMOVE) >/dev/null ;\
 		fi ;\
 	fi
