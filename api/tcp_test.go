package api

import (
	"os"
	"testing"
)

//  Tests defined here are different from benchmarking in that we aren't looking for
// data on performance, and are instead looking for correctness in the checkpoints and restores.

// for this, we create a server and client, connect them to each other and
// checkpoint/restore each of them - validating behavior along the way

// function to validate connections pre checkpoint and post restore
// how to validate "correctness"? should we compare the queues?

// server over here to listen for connections? and then validate that the connections were
// restablished?

// run python threaded_pings
// run server in test

type TCPTest struct {
	name string
	exec string
}

var tcpTests = map[string]TCPTest{
	"multiconn":     {"threaded_pings", "python3 benchmarking/networking/threaded_pings.py"},
	"databaseconn":  {},
	"streaming":     {},
	"multiserver":   {},
	"multidatabase": {},
}

// can't do any C/R in CI. Need to figure this out though
func skipCI(t *testing.T) {
	if os.Getenv("CI") != "" {
		t.Skip("Skipping testing in CI environment")
	}
}

// Tests the correctness of TCP checkpoint/restore on a process with
// multiple connections
<<<<<<< HEAD
// func Test_MultiConn(t *testing.T) {
// 	skipCI(t)
// 	c, err := InstantiateClient()
// 	if err != nil {
// 		t.Error(err)
// 	}

// 	err = os.MkdirAll("dumpdir", 0755)
// 	if err != nil {
// 		t.Error(err)
// 	}

// 	exec := tcpTests["multiconn"].exec

// 	pid, err := c.RunTask(exec)
// 	if err != nil {
// 		t.Error(err)
// 	}

// 	c.Process.PID = pid
// 	t.Cleanup(func() {
// 		syscall.Kill(int(pid), syscall.SIGKILL)
// 		os.RemoveAll("dumpdir")
// 		c.cleanupClient()
// 	})

// 	oldState := c.getState(c.Process.PID)
// 	t.Logf("old state: %+v", oldState)

// 	err = c.Dump("dumpdir")
// 	if err != nil {
// 		t.Error(err)
// 	}

// 	// we have a running process, get network data before
// 	// then get network data after

// 	// and validate/compare
// 	// validation is important, because even if we've C/Rd it can C/R incorrectly

// }
=======
func Test_MultiConn(t *testing.T) {
	skipCI(t)
	c, err := InstantiateClient()
	if err != nil {
		t.Error(err)
	}

	err = os.MkdirAll("dumpdir", 0755)
	if err != nil {
		t.Error(err)
	}

	exec := tcpTests["multiconn"].exec

	pid, err := c.RunTask(exec)
	if err != nil {
		t.Error(err)
	}

	t.Cleanup(func() {
		syscall.Kill(int(pid), syscall.SIGKILL)
		os.RemoveAll("dumpdir")
		c.cleanupClient()
	})

	oldState, _ := c.getState(pid)
	t.Logf("old state: %+v", oldState)

	err = c.Dump("dumpdir", pid)
	if err != nil {
		t.Error(err)
	}

	// we have a running process, get network data before
	// then get network data after

	// and validate/compare
	// validation is important, because even if we've C/Rd it can C/R incorrectly

}
>>>>>>> 2ab24964

func Test_DatabaseConn(t *testing.T) {
	// spin up a process w/ a connection to a database
	// verify correctness on restore
}

func Test_StreamingConn(t *testing.T) {
	// spin up a client w/ a streaming connection (maybe gRPC?)
	// verify correctness on restore
}

func Test_MultiServer(t *testing.T) {
	// spin up a server w/ multiple client connections
	// verify correctness on restore
}

func Test_MultiDatabase(t *testing.T) {
	// spin up a db with multiple active connections
	// verify correctness on restore
}<|MERGE_RESOLUTION|>--- conflicted
+++ resolved
@@ -42,7 +42,6 @@
 
 // Tests the correctness of TCP checkpoint/restore on a process with
 // multiple connections
-<<<<<<< HEAD
 // func Test_MultiConn(t *testing.T) {
 // 	skipCI(t)
 // 	c, err := InstantiateClient()
@@ -62,20 +61,19 @@
 // 		t.Error(err)
 // 	}
 
-// 	c.Process.PID = pid
-// 	t.Cleanup(func() {
-// 		syscall.Kill(int(pid), syscall.SIGKILL)
-// 		os.RemoveAll("dumpdir")
-// 		c.cleanupClient()
-// 	})
+// t.Cleanup(func() {
+// 	syscall.Kill(int(pid), syscall.SIGKILL)
+// 	os.RemoveAll("dumpdir")
+// 	c.cleanupClient()
+// })
 
-// 	oldState := c.getState(c.Process.PID)
-// 	t.Logf("old state: %+v", oldState)
+// oldState, _ := c.getState(pid)
+// t.Logf("old state: %+v", oldState)
 
-// 	err = c.Dump("dumpdir")
-// 	if err != nil {
-// 		t.Error(err)
-// 	}
+// err = c.Dump("dumpdir", pid)
+// if err != nil {
+// 	t.Error(err)
+// }
 
 // 	// we have a running process, get network data before
 // 	// then get network data after
@@ -84,48 +82,6 @@
 // 	// validation is important, because even if we've C/Rd it can C/R incorrectly
 
 // }
-=======
-func Test_MultiConn(t *testing.T) {
-	skipCI(t)
-	c, err := InstantiateClient()
-	if err != nil {
-		t.Error(err)
-	}
-
-	err = os.MkdirAll("dumpdir", 0755)
-	if err != nil {
-		t.Error(err)
-	}
-
-	exec := tcpTests["multiconn"].exec
-
-	pid, err := c.RunTask(exec)
-	if err != nil {
-		t.Error(err)
-	}
-
-	t.Cleanup(func() {
-		syscall.Kill(int(pid), syscall.SIGKILL)
-		os.RemoveAll("dumpdir")
-		c.cleanupClient()
-	})
-
-	oldState, _ := c.getState(pid)
-	t.Logf("old state: %+v", oldState)
-
-	err = c.Dump("dumpdir", pid)
-	if err != nil {
-		t.Error(err)
-	}
-
-	// we have a running process, get network data before
-	// then get network data after
-
-	// and validate/compare
-	// validation is important, because even if we've C/Rd it can C/R incorrectly
-
-}
->>>>>>> 2ab24964
 
 func Test_DatabaseConn(t *testing.T) {
 	// spin up a process w/ a connection to a database
