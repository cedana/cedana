package api

import (
	"context"
	"fmt"
	"io"
	"net"
	"os"
	"os/exec"
	"strconv"
	"strings"
	"sync"
	"syscall"
	"time"

	"github.com/mdlayher/vsock"

	"github.com/cedana/cedana/api/runc"
	"github.com/cedana/cedana/api/services/gpu"
	task "github.com/cedana/cedana/api/services/task"
	"github.com/cedana/cedana/db"
	"github.com/cedana/cedana/utils"
	_ "github.com/mattn/go-sqlite3"
	"github.com/rs/zerolog"
	"github.com/spf13/afero"
	"github.com/spf13/viper"
	"go.opentelemetry.io/otel"
	"go.opentelemetry.io/otel/trace"
	"golang.org/x/sys/unix"
	"google.golang.org/grpc"
	"google.golang.org/grpc/credentials/insecure"
	"google.golang.org/grpc/health"
	healthcheckgrpc "google.golang.org/grpc/health/grpc_health_v1"
	"google.golang.org/grpc/reflection"
)

const (
	ADDRESS                 = "0.0.0.0:8080"
	PROTOCOL                = "tcp"
	CEDANA_CONTAINER_NAME   = "binary-container"
	SERVER_LOG_PATH         = "/var/log/cedana-daemon.log"
	SERVER_LOG_MODE         = os.O_APPEND | os.O_CREATE | os.O_WRONLY
	SERVER_LOG_PERMS        = 0o644
	GPU_CONTROLLER_LOG_PATH = "/tmp/cedana-gpucontroller.log"
)

const (
	port = 9999
)

type service struct {
	CRIU      *Criu
	fs        *afero.Afero // for dependency-injection of filesystems (useful for testing)
	db        db.DB
	logger    *zerolog.Logger
	tracer    trace.Tracer
	store     *utils.CedanaStore
	logFile   *os.File        // for streaming and storing logs
	serverCtx context.Context // context alive for the duration of the server
	wg        sync.WaitGroup  // for waiting for all background tasks to finish

	task.UnimplementedTaskServiceServer
}

type Server struct {
	grpcServer *grpc.Server
	service    *service
	listener   net.Listener
}

func NewServer(ctx context.Context, kataEnabledFlag bool) (*Server, error) {
	logger := ctx.Value("logger").(*zerolog.Logger)
	logFile, err := os.OpenFile(SERVER_LOG_PATH, SERVER_LOG_MODE, SERVER_LOG_PERMS)
	if err != nil {
		logger.Warn().Msgf("failed to open log file %s", SERVER_LOG_PATH)
	}
	// Add log file to logger as a sink
	// This will be read when streaming logs
	newLogger := logger.With().Logger().Output(io.MultiWriter(zerolog.ConsoleWriter{
		Out: os.Stdout,
	}, zerolog.ConsoleWriter{
		Out:        logFile,
		TimeFormat: utils.LOG_TIME_FORMAT_FULL,
	}))

	server := &Server{
		grpcServer: grpc.NewServer(
			grpc.StreamInterceptor(loggingStreamInterceptor(&newLogger)),
			grpc.UnaryInterceptor(loggingUnaryInterceptor(&newLogger)),
		),
	}

	healthcheck := health.NewServer()
	healthcheckgrpc.RegisterHealthServer(server.grpcServer, healthcheck)

	tracer := otel.GetTracerProvider().Tracer("cedana-daemon")
	service := &service{
		// criu instantiated as empty, because all criu functions run criu swrk (starting the criu rpc server)
		// instead of leaving one running forever.
		CRIU:      &Criu{},
		fs:        &afero.Afero{Fs: afero.NewOsFs()},
		db:        db.NewLocalDB(ctx),
		logger:    &newLogger,
		tracer:    tracer,
		store:     utils.NewCedanaStore(tracer, logger),
		logFile:   logFile,
		serverCtx: ctx,
	}

	task.RegisterTaskServiceServer(server.grpcServer, service)
	reflection.Register(server.grpcServer)

	var listener net.Listener

	if kataEnabledFlag {
		listener, err = vsock.Listen(port, nil)
	} else {
		listener, err = net.Listen(PROTOCOL, ADDRESS)
	}

	if err != nil {
		return nil, err
	}
	server.listener = listener
	server.service = service

	healthcheck.SetServingStatus("task.TaskService", healthcheckgrpc.HealthCheckResponse_SERVING)
	return server, err
}

func (s *Server) start() error {
	return s.grpcServer.Serve(s.listener)
}

func (s *Server) stop() error {
	s.grpcServer.GracefulStop()
	s.service.logFile.Close()
	return s.listener.Close()
}

// Takes in a context that allows for cancellation from the cmdline
func StartServer(cmdCtx context.Context, kataEnabledFlag bool) error {
	logger := cmdCtx.Value("logger").(*zerolog.Logger)

	// Create a child context for the server
	srvCtx, cancel := context.WithCancelCause(cmdCtx)
	defer cancel(nil)

<<<<<<< HEAD
	server, err := NewServer(cmdCtx, kataEnabledFlag)
=======
	server, err := NewServer(srvCtx)
>>>>>>> 41225db6
	if err != nil {
		return err
	}

	go func() {
		// Here join netns
		// TODO find pause bundle path
		if viper.GetBool("is_k8s") {
			_, bundle, err := runc.GetContainerIdByName(CEDANA_CONTAINER_NAME, "", K8S_RUNC_ROOT)
			if err != nil {
				cancel(err)
				return
			}

			pausePid, err := runc.GetPausePid(bundle)
			if err != nil {
				cancel(err)
				return
			}

			nsFd, err := unix.Open(fmt.Sprintf("/proc/%s/ns/net", strconv.Itoa(pausePid)), unix.O_RDONLY, 0)
			if err != nil {
				cancel(fmt.Errorf("Error opening network namespace: %v", err))
				return
			}
			defer unix.Close(nsFd)

			// Join the network namespace of the target process
			err = unix.Setns(nsFd, unix.CLONE_NEWNET)
			if err != nil {
				cancel(fmt.Errorf("Error setting network namespace: %v", err))
			}
		}

		logger.Debug().Str("Address", ADDRESS).Msgf("server listening")
		err := server.start()
		if err != nil {
			cancel(err)
		}
	}()

	<-srvCtx.Done()
	err = srvCtx.Err()

	// Wait for all background go routines to finish
	server.service.wg.Wait()

	server.stop()
	logger.Debug().Msg("stopped RPC server gracefully")

	return err
}

func (s *service) StartGPUController(ctx context.Context, uid, gid uint32, groups []uint32, logger *zerolog.Logger) (*exec.Cmd, error) {
	logger.Debug().Uint32("UID", uid).Uint32("GID", gid).Uints32("Groups", groups).Msgf("starting gpu controller")
	var gpuCmd *exec.Cmd
	controllerPath := viper.GetString("gpu_controller_path")
	if controllerPath == "" {
		controllerPath = utils.GpuControllerBinaryPath
	}
	if _, err := os.Stat(controllerPath); os.IsNotExist(err) {
		logger.Fatal().Err(err)
		return nil, fmt.Errorf("no gpu controller at %s", controllerPath)
	}

	if viper.GetBool("gpu_debugging_enabled") {
		controllerPath = strings.Join([]string{
			"compute-sanitizer",
			"--log-file /tmp/cedana-sanitizer.log",
			"--print-level info",
			"--leak-check=full",
			controllerPath,
		},
			" ")
		// wrap controller path in a string
		logger.Info().Str("Args", controllerPath).Msgf("GPU controller started")
	}

	gpuCmd = exec.CommandContext(s.serverCtx, controllerPath)
	gpuCmd.SysProcAttr = &syscall.SysProcAttr{
		Setsid: true,
		Credential: &syscall.Credential{
			Uid:    uid,
			Gid:    gid,
			Groups: groups,
		},
	}

	gpuCmd.Stderr = nil
	gpuCmd.Stdout = nil

	err := gpuCmd.Start()
	go func() {
		err := gpuCmd.Wait()
		if err != nil {
			logger.Fatal().Err(err)
		}
	}()
	if err != nil {
		logger.Fatal().Err(err)
	}

	// poll gpu controller to ensure it is running
	var opts []grpc.DialOption
	var gpuConn *grpc.ClientConn
	opts = append(opts, grpc.WithTransportCredentials(insecure.NewCredentials()))

	for {
		gpuConn, err = grpc.Dial("127.0.0.1:50051", opts...)
		if err == nil {
			break
		}
		logger.Info().Msgf("No connection with gpu-controller, waiting 1 sec and trying again...")
		time.Sleep(1 * time.Second)

	}
	defer gpuConn.Close()

	gpuServiceConn := gpu.NewCedanaGPUClient(gpuConn)

	args := gpu.StartupPollRequest{}
	for {
		resp, err := gpuServiceConn.StartupPoll(ctx, &args)
		if err == nil && resp.Success {
			break
		}
		logger.Info().Msgf("Waiting for gpu-controller to start...")
		time.Sleep(1 * time.Second)
	}

	logger.Info().Int("PID", gpuCmd.Process.Pid).Str("Log", GPU_CONTROLLER_LOG_PATH).Msgf("GPU controller started")
	return gpuCmd, nil
}

func loggingStreamInterceptor(logger *zerolog.Logger) grpc.StreamServerInterceptor {
	return func(srv interface{}, ss grpc.ServerStream, info *grpc.StreamServerInfo, handler grpc.StreamHandler) error {
		logger.Debug().Str("method", info.FullMethod).Msg("gRPC stream started")

		err := handler(srv, ss)

		if err != nil {
			logger.Error().Str("method", info.FullMethod).Err(err).Msg("gRPC stream failed")
		} else {
			logger.Debug().Str("method", info.FullMethod).Msg("gRPC stream succeeded")
		}

		return err
	}
}

func loggingUnaryInterceptor(logger *zerolog.Logger) grpc.UnaryServerInterceptor {
	return func(ctx context.Context, req interface{}, info *grpc.UnaryServerInfo, handler grpc.UnaryHandler) (interface{}, error) {
		logger.Debug().Str("method", info.FullMethod).Interface("request", req).Msg("gRPC request received")

		resp, err := handler(ctx, req)

		if err != nil {
			logger.Error().Str("method", info.FullMethod).Interface("request", req).Interface("response", resp).Err(err).Msg("gRPC request failed")
		} else {
			logger.Debug().Str("method", info.FullMethod).Interface("response", resp).Msg("gRPC request succeeded")
		}

		return resp, err
	}
}

func (s *service) DetailedHealthCheck(ctx context.Context, req *task.DetailedHealthCheckRequest) (*task.DetailedHealthCheckResponse, error) {
	var unhealthyReasons []string
	resp := &task.DetailedHealthCheckResponse{}

	criuVersion, err := s.CRIU.GetCriuVersion()
	if err != nil {
		resp.UnhealthyReasons = append(unhealthyReasons, fmt.Sprintf("CRIU: %v", err))
	}

	resp.HealthCheckStats = &task.HealthCheckStats{}
	resp.HealthCheckStats.CriuVersion = strconv.Itoa(criuVersion)

	// TODO NR - Add CRIU check to output
	err = s.GPUHealthCheck(ctx, req, resp)
	if err != nil {
		resp.UnhealthyReasons = append(unhealthyReasons, fmt.Sprintf("Error checking gpu health: %v", err))
	}

	return resp, nil
}

func (s *service) GPUHealthCheck(
	ctx context.Context,
	req *task.DetailedHealthCheckRequest,
	resp *task.DetailedHealthCheckResponse,
) error {
	gpuControllerPath := viper.GetString("gpu_controller_path")
	if gpuControllerPath == "" {
		gpuControllerPath = utils.GpuControllerBinaryPath
	}

	gpuSharedLibPath := viper.GetString("gpu_shared_lib_path")
	if gpuSharedLibPath == "" {
		gpuSharedLibPath = utils.GpuSharedLibPath
	}

	if _, err := os.Stat(gpuControllerPath); os.IsNotExist(err) {
		resp.UnhealthyReasons = append(resp.UnhealthyReasons, fmt.Sprintf("gpu controller binary not found at %s", gpuControllerPath))
	}

	if _, err := os.Stat(gpuSharedLibPath); os.IsNotExist(err) {
		resp.UnhealthyReasons = append(resp.UnhealthyReasons, fmt.Sprintf("gpu shared lib not found at %s", gpuSharedLibPath))
	}

	if len(resp.UnhealthyReasons) != 0 {
		return nil
	}

	cmd, err := s.StartGPUController(ctx, req.UID, req.GID, req.Groups, s.logger)
	if err != nil {
		resp.UnhealthyReasons = append(resp.UnhealthyReasons, fmt.Sprintf("could not start gpu controller %v", err))
		return nil
	}

	defer cmd.Process.Kill()

	var opts []grpc.DialOption
	opts = append(opts, grpc.WithTransportCredentials(insecure.NewCredentials()))

	gpuConn, err := grpc.Dial("127.0.0.1:50051", opts...)
	if err != nil {
		return err
	}

	defer gpuConn.Close()

	gpuServiceConn := gpu.NewCedanaGPUClient(gpuConn)

	args := gpu.HealthCheckRequest{}
	gpuResp, err := gpuServiceConn.HealthCheck(ctx, &args)
	if err != nil {
		return err
	}

	if !gpuResp.Success {
		resp.UnhealthyReasons = append(resp.UnhealthyReasons, fmt.Sprintf("gpu health check did not return success"))
	}

	resp.HealthCheckStats.GPUHealthCheck = gpuResp

	return nil
}<|MERGE_RESOLUTION|>--- conflicted
+++ resolved
@@ -146,11 +146,7 @@
 	srvCtx, cancel := context.WithCancelCause(cmdCtx)
 	defer cancel(nil)
 
-<<<<<<< HEAD
 	server, err := NewServer(cmdCtx, kataEnabledFlag)
-=======
-	server, err := NewServer(srvCtx)
->>>>>>> 41225db6
 	if err != nil {
 		return err
 	}
