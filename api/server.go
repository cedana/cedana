--- conflicted
+++ resolved
@@ -70,9 +70,6 @@
 	listener   net.Listener
 }
 
-<<<<<<< HEAD
-func NewServer(ctx context.Context, kataEnabledFlag bool) (*Server, error) {
-=======
 type ServeOpts struct {
 	GPUEnabled  bool
 	CUDAVersion string
@@ -82,9 +79,9 @@
 	CudaVersion string `json:"cuda_version"`
 }
 
-func NewServer(ctx context.Context, opts *ServeOpts) (*Server, error) {
->>>>>>> d9fdb738
+func NewServer(ctx context.Context, opts *ServeOpts, kataEnabledFlag bool) (*Server, error) {
 	logger := ctx.Value("logger").(*zerolog.Logger)
+	var err error
 
 	server := &Server{
 		grpcServer: grpc.NewServer(
@@ -141,22 +138,14 @@
 }
 
 // Takes in a context that allows for cancellation from the cmdline
-<<<<<<< HEAD
-func StartServer(cmdCtx context.Context, kataEnabledFlag bool) error {
-=======
-func StartServer(cmdCtx context.Context, opts *ServeOpts) error {
->>>>>>> d9fdb738
+func StartServer(cmdCtx context.Context, opts *ServeOpts, kataEnabledFlag bool) error {
 	logger := cmdCtx.Value("logger").(*zerolog.Logger)
 
 	// Create a child context for the server
 	srvCtx, cancel := context.WithCancelCause(cmdCtx)
 	defer cancel(nil)
 
-<<<<<<< HEAD
-	server, err := NewServer(cmdCtx, kataEnabledFlag)
-=======
-	server, err := NewServer(srvCtx, opts)
->>>>>>> d9fdb738
+	server, err := NewServer(srvCtx, opts, kataEnabledFlag)
 	if err != nil {
 		return err
 	}
