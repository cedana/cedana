--- conflicted
+++ resolved
@@ -125,13 +125,10 @@
     if [[ -z "${SUDO_USE}" ]]; then
         $APP_PATH daemon start --gpu-enabled="$CEDANA_GPU_ENABLED" "$DAEMON_ARGS" &
     else
-<<<<<<< HEAD
         $SUDO_USE -E $APP_PATH daemon start --gpu-enabled="$CEDANA_GPU_ENABLED" "$DAEMON_ARGS" &
-=======
         # only systemctl writes to /var/log/cedana-daemon.log, if starting w/out systemctl
         # still want to write logs to a file
         $SUDO_USE -E $APP_PATH daemon start --gpu-enabled="$CEDANA_GPU_ENABLED" $DAEMON_ARGS 2>&1 | tee -a /var/log/cedana-daemon.log &
->>>>>>> 07248ff7
     fi
     echo "$APP_NAME daemon started as a background process."
 fi