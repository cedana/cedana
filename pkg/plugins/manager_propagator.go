--- conflicted
+++ resolved
@@ -144,16 +144,12 @@
 		defer close(errs)
 
 		for _, name := range names {
-<<<<<<< HEAD
 			if _, ok := availableSet[name]; !ok {
 				errs <- fmt.Errorf("Plugin %s is not available", name)
 				continue
 			}
 
 			if availableSet[name].Status == Installed {
-=======
-			if availableSet[name].Status == INSTALLED {
->>>>>>> 4ebb6518
 				msgs <- fmt.Sprintf("Latest version of %s is already installed", name)
 				continue
 			}
