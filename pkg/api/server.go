package api

import (
	"bytes"
	"context"
	"encoding/json"
	"fmt"
	"io"
	"net"
	"net/http"
	"os"
	"os/exec"
	"strconv"
	"strings"
	"sync"
	"syscall"
	"time"

	"github.com/mdlayher/vsock"
	"github.com/swarnimarun/cadvisor/manager"
	"go.opentelemetry.io/otel"
	"go.opentelemetry.io/otel/attribute"
	"go.opentelemetry.io/otel/trace"

	"github.com/cedana/cedana/pkg/api/runc"
	"github.com/cedana/cedana/pkg/api/services/gpu"
	task "github.com/cedana/cedana/pkg/api/services/task"
	"github.com/cedana/cedana/pkg/db"
	"github.com/cedana/cedana/pkg/jobservice"
	"github.com/cedana/cedana/pkg/utils"
	_ "github.com/mattn/go-sqlite3"
	"github.com/rs/zerolog"
	"github.com/rs/zerolog/log"
	"github.com/spf13/afero"
	"github.com/spf13/viper"
	"golang.org/x/sys/unix"
	"google.golang.org/grpc"
	"google.golang.org/grpc/credentials/insecure"
	"google.golang.org/grpc/health"
	healthcheckgrpc "google.golang.org/grpc/health/grpc_health_v1"
	"google.golang.org/grpc/reflection"
	"google.golang.org/protobuf/encoding/protojson"
	"google.golang.org/protobuf/proto"
)

const (
	ADDRESS                     = "0.0.0.0:8080"
	PROTOCOL                    = "tcp"
	CEDANA_CONTAINER_NAME       = "binary-container"
	SERVER_LOG_MODE             = os.O_APPEND | os.O_CREATE | os.O_WRONLY
	SERVER_LOG_PERMS            = 0o644
	GPU_CONTROLLER_LOG_PATH     = "/tmp/cedana-gpucontroller.log"
	VSOCK_PORT                  = 9999
	GPU_CONTROLLER_WAIT_TIMEOUT = 5 * time.Second
)

var Address = "0.0.0.0:8080"

type service struct {
	CRIU            *Criu
	fs              *afero.Afero // for dependency-injection of filesystems (useful for testing)
	db              db.DB
	logger          *zerolog.Logger
	store           *utils.CedanaStore
	serverCtx       context.Context // context alive for the duration of the server
	wg              sync.WaitGroup  // for waiting for all background tasks to finish
	gpuEnabled      bool
	cudaVersion     string
	machineID       string
	cadvisorManager manager.Manager

	jobService *jobservice.JobService

	task.UnimplementedTaskServiceServer
}

type Server struct {
	grpcServer *grpc.Server
	service    *service
	listener   net.Listener
}

type ServeOpts struct {
	GPUEnabled   bool
	CUDAVersion  string
	VSOCKEnabled bool
	CedanaURL    string
	GrpcPort     uint64
}

type pullGPUBinaryRequest struct {
	CudaVersion string `json:"cuda_version"`
}

func NewServer(ctx context.Context, opts *ServeOpts) (*Server, error) {
	logger := utils.GetLogger()
	var err error

	machineID, err := utils.GetMachineID()
	if err != nil {
		return nil, err
	}

	server := &Server{
		grpcServer: grpc.NewServer(
			grpc.StreamInterceptor(loggingStreamInterceptor(logger)),
			grpc.UnaryInterceptor(loggingUnaryInterceptor(logger, *opts, machineID)),
		),
	}

	healthcheck := health.NewServer()
	healthcheckgrpc.RegisterHealthServer(server.grpcServer, healthcheck)

<<<<<<< HEAD
	manager, err := SetupCadvisor(ctx)
	if err != nil {
		log.Error().Err(err).Send()
=======
	js, err := jobservice.New()
	if err != nil {
>>>>>>> ab673c1a
		return nil, err
	}

	service := &service{
		// criu instantiated as empty, because all criu functions run criu swrk (starting the criu rpc server)
		// instead of leaving one running forever.
<<<<<<< HEAD
		CRIU:            &Criu{},
		fs:              &afero.Afero{Fs: afero.NewOsFs()},
		db:              db.NewLocalDB(ctx),
		store:           utils.NewCedanaStore(),
		serverCtx:       ctx,
		gpuEnabled:      opts.GPUEnabled,
		cudaVersion:     opts.CUDAVersion,
		machineID:       machineID,
		logger:          logger,
		cadvisorManager: manager,
=======
		CRIU:        &Criu{},
		fs:          &afero.Afero{Fs: afero.NewOsFs()},
		db:          db.NewLocalDB(ctx),
		store:       utils.NewCedanaStore(),
		serverCtx:   ctx,
		gpuEnabled:  opts.GPUEnabled,
		cudaVersion: opts.CUDAVersion,
		machineID:   machineID,
		jobService:  js,
		logger:      logger,
>>>>>>> ab673c1a
	}

	task.RegisterTaskServiceServer(server.grpcServer, service)
	reflection.Register(server.grpcServer)

	var listener net.Listener

	if opts.VSOCKEnabled {
		listener, err = vsock.Listen(VSOCK_PORT, nil)
	} else {
		// NOTE: `localhost` server inside kubernetes may or may not work
		// based on firewall and network configuration, it would only work
		// on local system, hence for serving use 0.0.0.0
		Address = fmt.Sprintf("0.0.0.0:%d", opts.GrpcPort)
		listener, err = net.Listen(PROTOCOL, Address)
	}

	if err != nil {
		return nil, err
	}
	server.listener = listener
	server.service = service

	healthcheck.SetServingStatus("task.TaskService", healthcheckgrpc.HealthCheckResponse_SERVING)
	return server, err
}

func (s *Server) start(ctx context.Context) error {
	go func() {
		if err := s.service.jobService.Start(ctx); err != nil {
			// note: at the time of writing this comment, below is unreachable
			// as we never return an error from the Start function
			log.Error().Err(err).Msg("failed to run job service")
		}
	}()
	return s.grpcServer.Serve(s.listener)
}

func (s *Server) stop() error {
	s.grpcServer.GracefulStop()
	return s.listener.Close()
}

// Takes in a context that allows for cancellation from the cmdline
func StartServer(cmdCtx context.Context, opts *ServeOpts) error {

	// Create a child context for the server
	srvCtx, cancel := context.WithCancelCause(cmdCtx)
	defer cancel(nil)

	server, err := NewServer(srvCtx, opts)
	if err != nil {
		return err
	}

	go func() {
		// Here join netns
		// TODO find pause bundle path
		if viper.GetBool("is_k8s") {
			_, bundle, err := runc.GetContainerIdByName(CEDANA_CONTAINER_NAME, "", K8S_RUNC_ROOT)
			if err != nil {
				cancel(err)
				return
			}

			pausePid, err := runc.GetPausePid(bundle)
			if err != nil {
				cancel(err)
				return
			}

			nsFd, err := unix.Open(fmt.Sprintf("/proc/%s/ns/net", strconv.Itoa(pausePid)), unix.O_RDONLY, 0)
			if err != nil {
				cancel(fmt.Errorf("error opening network namespace: %v", err))
				return
			}
			defer unix.Close(nsFd)

			// Join the network namespace of the target process
			err = unix.Setns(nsFd, unix.CLONE_NEWNET)
			if err != nil {
				cancel(fmt.Errorf("error setting network namespace: %v", err))
			}
		}

		if opts.GPUEnabled {
			if viper.GetString("gpu_controller_path") == "" {
				err = pullGPUBinary(cmdCtx, utils.GpuControllerBinaryName, utils.GpuControllerBinaryPath, opts.CUDAVersion)
				if err != nil {
					log.Error().Err(err).Msg("could not pull gpu controller")
					cancel(err)
					return
				}
			} else {
				log.Debug().Str("path", viper.GetString("gpu_controller_path")).Msg("using gpu controller")
			}

			if viper.GetString("gpu_shared_lib_path") == "" {
				err = pullGPUBinary(cmdCtx, utils.GpuSharedLibName, utils.GpuSharedLibPath, opts.CUDAVersion)
				if err != nil {
					log.Error().Err(err).Msg("could not pull gpu shared lib")
					cancel(err)
					return
				}
			} else {
				log.Debug().Str("path", viper.GetString("gpu_shared_lib_path")).Msg("using gpu shared lib")
			}
		}

		log.Info().Str("address", Address).Msgf("server listening")

		err := server.start(srvCtx)
		if err != nil {
			cancel(err)
		}
	}()

	<-srvCtx.Done()
	err = srvCtx.Err()

	// Wait for all background go routines to finish
	server.service.wg.Wait()

	server.stop()
	log.Debug().Msg("stopped RPC server gracefully")

	return err
}

func (s *service) StartGPUController(ctx context.Context, uid, gid int32, groups []int32, out io.Writer) (*exec.Cmd, error) {
	log.Debug().Int32("UID", uid).Int32("GID", gid).Ints32("Groups", groups).Msgf("starting gpu controller")
	var gpuCmd *exec.Cmd
	controllerPath := viper.GetString("gpu_controller_path")
	if controllerPath == "" {
		controllerPath = utils.GpuControllerBinaryPath
	}
	if _, err := os.Stat(controllerPath); os.IsNotExist(err) {
		log.Fatal().Err(err)
		return nil, fmt.Errorf("no gpu controller at %s", controllerPath)
	}

	if viper.GetBool("gpu_debugging_enabled") {
		controllerPath = strings.Join([]string{
			"compute-sanitizer",
			"--log-file /tmp/cedana-sanitizer.log",
			"--print-level info",
			"--leak-check=full",
			controllerPath,
		},
			" ")
	}

	gpuCmd = exec.CommandContext(s.serverCtx, controllerPath)
	groupsUint32 := make([]uint32, len(groups))
	for i, v := range groups {
		groupsUint32[i] = uint32(v)
	}
	gpuCmd.SysProcAttr = &syscall.SysProcAttr{
		Setsid: true,
		Credential: &syscall.Credential{
			Uid:    uint32(uid),
			Gid:    uint32(gid),
			Groups: groupsUint32,
		},
	}

	if out != nil {
		gpuCmd.Stderr = out
		gpuCmd.Stdout = out
	}

	err := gpuCmd.Start()
	if err != nil {
		return nil, fmt.Errorf("could not start gpu controller %v", err)
	}
	log.Debug().Int("PID", gpuCmd.Process.Pid).Msgf("GPU controller starting...")

	// poll gpu controller to ensure it is running
	var opts []grpc.DialOption
	var gpuConn *grpc.ClientConn
	opts = append(opts, grpc.WithTransportCredentials(insecure.NewCredentials()))

	for {
		gpuConn, err = grpc.NewClient("127.0.0.1:50051", opts...)
		if err == nil {
			break
		}
		log.Debug().Msgf("No connection with gpu-controller, waiting 1 sec and trying again...")
		time.Sleep(1 * time.Second)
	}
	defer gpuConn.Close()

	gpuServiceConn := gpu.NewCedanaGPUClient(gpuConn)

	args := gpu.StartupPollRequest{}
	timeout := time.Now().Add(GPU_CONTROLLER_WAIT_TIMEOUT)
	for {
		resp, err := gpuServiceConn.StartupPoll(ctx, &args)
		if time.Now().After(timeout) {
			return nil, fmt.Errorf("gpu controller did not start in time")
		}
		if err == nil && resp.Success {
			break
		}
		log.Debug().Msgf("Waiting for gpu-controller to start...")
		time.Sleep(1 * time.Second)
	}

	log.Debug().Int("PID", gpuCmd.Process.Pid).Str("Log", GPU_CONTROLLER_LOG_PATH).Msgf("GPU controller started")
	return gpuCmd, nil
}

func loggingStreamInterceptor(logger *zerolog.Logger) grpc.StreamServerInterceptor {
	return func(srv interface{}, ss grpc.ServerStream, info *grpc.StreamServerInfo, handler grpc.StreamHandler) error {
		log.Debug().Str("method", info.FullMethod).Msg("gRPC stream started")

		err := handler(srv, ss)

		if err != nil {
			log.Error().Str("method", info.FullMethod).Err(err).Msg("gRPC stream failed")
		} else {
			log.Debug().Str("method", info.FullMethod).Msg("gRPC stream succeeded")
		}

		return err
	}
}

// TODO NR - this needs a deep copy to properly redact
func loggingUnaryInterceptor(logger *zerolog.Logger, serveOpts ServeOpts, machineID string) grpc.UnaryServerInterceptor {
	return func(ctx context.Context, req interface{}, info *grpc.UnaryServerInfo, handler grpc.UnaryHandler) (interface{}, error) {
		tp := otel.GetTracerProvider()
		tracer := tp.Tracer("cedana/api")

		ctx, span := tracer.Start(ctx, info.FullMethod, trace.WithSpanKind(trace.SpanKindServer))
		defer span.End()

		span.SetAttributes(
			attribute.String("grpc.method", info.FullMethod),
			attribute.String("grpc.request", payloadToJSON(req)),
			attribute.String("server.id", machineID),
			attribute.String("server.opts.cedanaurl", serveOpts.CedanaURL),
			attribute.String("server.opts.cudaversion", serveOpts.CUDAVersion),
			attribute.Bool("server.opts.gpuenabled", serveOpts.GPUEnabled),
		)

		log.Debug().Str("method", info.FullMethod).Interface("request", req).Msg("gRPC request received")

		resp, err := handler(ctx, req)

		span.SetAttributes(
			attribute.String("grpc.response", payloadToJSON(resp)),
		)

		if err != nil {
			log.Error().Str("method", info.FullMethod).Interface("request", req).Interface("response", resp).Err(err).Msg("gRPC request failed")
			span.RecordError(err)
		} else {
			log.Debug().Str("method", info.FullMethod).Interface("response", resp).Msg("gRPC request succeeded")
		}

		return resp, err
	}
}

func (s *service) DetailedHealthCheck(ctx context.Context, req *task.DetailedHealthCheckRequest) (*task.DetailedHealthCheckResponse, error) {
	var unhealthyReasons []string
	resp := &task.DetailedHealthCheckResponse{}

	criuVersion, err := s.CRIU.GetCriuVersion()
	if err != nil {
		resp.UnhealthyReasons = append(unhealthyReasons, fmt.Sprintf("CRIU: %v", err))
	}

	check, err := s.CRIU.Check()
	log.Debug().Str("resp", check).Msg("CRIU check")
	if err != nil {
		resp.UnhealthyReasons = append(unhealthyReasons, fmt.Sprintf("CRIU: %v", err))
	}

	resp.HealthCheckStats = &task.HealthCheckStats{}
	resp.HealthCheckStats.CriuVersion = strconv.Itoa(criuVersion)

	if s.gpuEnabled {
		err = s.GPUHealthCheck(ctx, req, resp)
		if err != nil {
			resp.UnhealthyReasons = append(unhealthyReasons, fmt.Sprintf("Error checking gpu health: %v", err))
		}
	}

	return resp, nil
}

func (s *service) GPUHealthCheck(
	ctx context.Context,
	req *task.DetailedHealthCheckRequest,
	resp *task.DetailedHealthCheckResponse,
) error {
	gpuControllerPath := viper.GetString("gpu_controller_path")
	if gpuControllerPath == "" {
		gpuControllerPath = utils.GpuControllerBinaryPath
	}

	gpuSharedLibPath := viper.GetString("gpu_shared_lib_path")
	if gpuSharedLibPath == "" {
		gpuSharedLibPath = utils.GpuSharedLibPath
	}

	if _, err := os.Stat(gpuControllerPath); os.IsNotExist(err) {
		resp.UnhealthyReasons = append(resp.UnhealthyReasons, fmt.Sprintf("gpu controller binary not found at %s", gpuControllerPath))
	}

	if _, err := os.Stat(gpuSharedLibPath); os.IsNotExist(err) {
		resp.UnhealthyReasons = append(resp.UnhealthyReasons, fmt.Sprintf("gpu shared lib not found at %s", gpuSharedLibPath))
	}

	if len(resp.UnhealthyReasons) != 0 {
		return nil
	}

	cmd, err := s.StartGPUController(ctx, req.UID, req.GID, req.Groups, nil)
	if err != nil {
		resp.UnhealthyReasons = append(resp.UnhealthyReasons, fmt.Sprintf("could not start gpu controller %v", err))
		return nil
	}

	defer func() {
		err = cmd.Process.Kill()
		if err != nil {
			log.Fatal().Err(err)
		}
		log.Info().Int("PID", cmd.Process.Pid).Msgf("GPU controller killed")
	}()

	var opts []grpc.DialOption
	opts = append(opts, grpc.WithTransportCredentials(insecure.NewCredentials()))

	gpuConn, err := grpc.NewClient("127.0.0.1:50051", opts...)
	if err != nil {
		return err
	}

	defer gpuConn.Close()

	gpuServiceConn := gpu.NewCedanaGPUClient(gpuConn)

	args := gpu.HealthCheckRequest{}
	gpuResp, err := gpuServiceConn.HealthCheck(ctx, &args)
	if err != nil {
		return err
	}

	if !gpuResp.Success {
		resp.UnhealthyReasons = append(resp.UnhealthyReasons, "gpu health check did not return success")
	}

	resp.HealthCheckStats.GPUHealthCheck = gpuResp

	return nil
}

func (s *service) GetConfig(ctx context.Context, req *task.GetConfigRequest) (*task.GetConfigResponse, error) {
	resp := &task.GetConfigResponse{}
	config, err := utils.GetConfig()
	if err != nil {
		return nil, err
	}
	var bytes []byte
	bytes, err = json.Marshal(config)
	if err != nil {
		return nil, err
	}
	resp.JSON = string(bytes)
	return resp, nil
}

func pullGPUBinary(ctx context.Context, binary string, filePath string, version string) error {
	_, err := os.Stat(filePath)
	if err == nil {
		log.Debug().Str("Path", filePath).Msgf("GPU binary exists. Delete existing binary to download another supported cuda version.")
		// TODO NR - check version and checksum of binary?
		return nil
	}
	log.Debug().Msgf("pulling gpu binary %s for cuda version %s", binary, version)

	url := viper.GetString("connection.cedana_url") + "/checkpoint/gpu/" + binary
	log.Debug().Msgf("pulling %s from %s", binary, url)

	httpClient := &http.Client{}

	body := pullGPUBinaryRequest{
		CudaVersion: version,
	}

	jsonBody, err := json.Marshal(body)
	if err != nil {
		log.Err(err).Msg("could not marshal request body")
		return err
	}

	req, err := http.NewRequestWithContext(ctx, "POST", url, bytes.NewBuffer(jsonBody))
	if err != nil {
		log.Err(err).Msg("failed to build http post request with jsonBody")
		return err
	}
	req.Header.Set("Authorization", fmt.Sprintf("Bearer %s", viper.GetString("connection.cedana_auth_token")))
	req.Header.Set("Content-Type", "application/json")

	resp, err := httpClient.Do(req)
	if err != nil || resp.StatusCode != http.StatusOK {
		log.Error().Err(err).Int("status", resp.StatusCode).Msg("could not get gpu binary")
		return fmt.Errorf("could not get gpu binary")
	}
	defer resp.Body.Close()

	file, err := os.OpenFile(filePath, os.O_CREATE|os.O_WRONLY, 0755)
	if err == nil {
		err = os.Chmod(filePath, 0755)
	}
	if err != nil {
		log.Err(err).Msg("could not create file")
		return err
	}
	defer file.Close()

	_, err = io.Copy(file, resp.Body)
	if err != nil {
		log.Err(err).Msg("could not read file from response")
		return err
	}
	log.Debug().Msgf("%s downloaded to %s", binary, filePath)
	return err
}

func payloadToJSON(payload any) string {
	if payload == nil {
		return "null"
	}

	protoMsg, ok := payload.(proto.Message)
	if !ok {
		return fmt.Sprintf("%+v", payload)
	}

	marshaler := protojson.MarshalOptions{
		EmitUnpopulated: true,
		Indent:          "  ",
	}
	jsonData, err := marshaler.Marshal(protoMsg)
	if err != nil {
		return fmt.Sprintf("Error marshaling to JSON: %v", err)
	}

	return string(jsonData)
}<|MERGE_RESOLUTION|>--- conflicted
+++ resolved
@@ -111,21 +111,20 @@
 	healthcheck := health.NewServer()
 	healthcheckgrpc.RegisterHealthServer(server.grpcServer, healthcheck)
 
-<<<<<<< HEAD
 	manager, err := SetupCadvisor(ctx)
 	if err != nil {
 		log.Error().Err(err).Send()
-=======
+    return nil, err
+  }
+
 	js, err := jobservice.New()
 	if err != nil {
->>>>>>> ab673c1a
 		return nil, err
 	}
 
 	service := &service{
 		// criu instantiated as empty, because all criu functions run criu swrk (starting the criu rpc server)
 		// instead of leaving one running forever.
-<<<<<<< HEAD
 		CRIU:            &Criu{},
 		fs:              &afero.Afero{Fs: afero.NewOsFs()},
 		db:              db.NewLocalDB(ctx),
@@ -136,18 +135,7 @@
 		machineID:       machineID,
 		logger:          logger,
 		cadvisorManager: manager,
-=======
-		CRIU:        &Criu{},
-		fs:          &afero.Afero{Fs: afero.NewOsFs()},
-		db:          db.NewLocalDB(ctx),
-		store:       utils.NewCedanaStore(),
-		serverCtx:   ctx,
-		gpuEnabled:  opts.GPUEnabled,
-		cudaVersion: opts.CUDAVersion,
-		machineID:   machineID,
 		jobService:  js,
-		logger:      logger,
->>>>>>> ab673c1a
 	}
 
 	task.RegisterTaskServiceServer(server.grpcServer, service)
