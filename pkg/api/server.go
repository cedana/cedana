--- conflicted
+++ resolved
@@ -137,12 +137,9 @@
 	if opts.VSOCKEnabled {
 		listener, err = vsock.Listen(VSOCK_PORT, nil)
 	} else {
-<<<<<<< HEAD
-=======
 		// NOTE: `localhost` server inside kubernetes may or may not work
 		// based on firewall and network configuration, it would only work
 		// on local system, hence for serving use 0.0.0.0
->>>>>>> dc6320a4
 		Address = fmt.Sprintf("0.0.0.0:%d", opts.GrpcPort)
 		listener, err = net.Listen(PROTOCOL, Address)
 	}
