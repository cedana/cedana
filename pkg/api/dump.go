--- conflicted
+++ resolved
@@ -15,16 +15,10 @@
 	"syscall"
 	"time"
 
-<<<<<<< HEAD
-	"github.com/cedana/cedana/pkg/api/kata"
-	"github.com/cedana/cedana/pkg/api/services/gpu"
-	"github.com/cedana/cedana/pkg/api/services/rpc"
-	"github.com/cedana/cedana/pkg/api/services/task"
-=======
 	criu "buf.build/gen/go/cedana/criu/protocolbuffers/go"
 	gpu "buf.build/gen/go/cedana/gpu/protocolbuffers/go/cedanagpu"
 	task "buf.build/gen/go/cedana/task/protocolbuffers/go"
->>>>>>> b2dd6540
+	"github.com/cedana/cedana/pkg/api/kata"
 	"github.com/cedana/cedana/pkg/container"
 	"github.com/cedana/cedana/pkg/utils"
 	"github.com/rs/xid"
@@ -631,9 +625,8 @@
 	log.Info().Msgf("no job id specified, using %s", id)
 
 	cpuDumpArgs := task.DumpArgs{
-		Dir:  "/tmp",
-		JID:  id,
-		Type: task.CRType_LOCAL,
+		Dir: "/tmp",
+		JID: id,
 	}
 
 	go func() {
