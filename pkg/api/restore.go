--- conflicted
+++ resolved
@@ -46,11 +46,7 @@
 )
 
 func (s *service) setupStreamerServe(dumpdir string, num_pipes int32) {
-<<<<<<< HEAD
 	cmd := exec.Command("cedana-image-streamer", "--dir", dumpdir, "--num-pipes", fmt.Sprint(num_pipes), "serve")
-=======
-	cmd := exec.Command("sudo", "cedana-image-streamer", "--dir", dumpdir, "--num-pipes", fmt.Sprint(num_pipes), "serve")
->>>>>>> b83e0436
 	stdout, err := cmd.StdoutPipe()
 	if err != nil {
 		log.Fatal().Err(err)
@@ -94,6 +90,7 @@
 		time.Sleep(10 * time.Millisecond)
 	}
 	log.Info().Msg("Started cedana-image-streamer")
+	return cmd
 }
 
 func (s *service) prepareRestore(ctx context.Context, opts *criu.CriuOpts, args *task.RestoreArgs, stream grpc.BidiStreamingServer[task.AttachArgs, task.AttachResp], isKata bool) (string, *task.ProcessState, []*os.File, []*os.File, error) {
@@ -113,7 +110,7 @@
 	var tempDir string
 	if args.Stream > 0 {
 		tempDir = args.CheckpointPath
-		s.setupStreamerServe(tempDir, args.Stream)
+		s.setupStreamerServe(ctx, tempDir, args.Stream)
 	} else {
 		tempDir = RESTORE_TEMPDIR + "-" + args.JID
 		// check if tmpdir exists
@@ -373,7 +370,7 @@
 			return 0, nil, fmt.Errorf("error creating tempdir: %w", err)
 		}
 	}
-  defer os.RemoveAll(tempDir) // since it's a temporary directory
+	defer os.RemoveAll(tempDir) // since it's a temporary directory
 
 	err := utils.UntarFolder(imgPath, tempDir)
 	if err != nil {
@@ -632,11 +629,13 @@
 	if err != nil {
 		return 0, nil, err
 	}
-  defer os.RemoveAll(dir) // since it's a temporary directory
+	if args.Stream <= 0 {
+		defer os.RemoveAll(dir) // since it's a temporary directory
+	}
 
 	if state.GPU {
 		var err error
-		err = s.gpuRestore(ctx, dir, state.UIDs[0], state.GIDs[0], state.Groups, args.Stream > 0, args.JID)
+		err = s.gpuRestore(ctx, dir, state.UIDs[0], state.GIDs[0], state.Groups, args.Stream > 0, state.JID)
 		if err != nil {
 			return 0, nil, err
 		}
