package api

// Internal functions used by service for restoring processes and containers

import (
	"bufio"
	"bytes"
	"context"
	"encoding/json"
	"fmt"
	"io"
	"os"
	"os/exec"
	"path/filepath"
	"strings"
	"syscall"
	"time"

	criu "buf.build/gen/go/cedana/criu/protocolbuffers/go"
	gpu "buf.build/gen/go/cedana/gpu/protocolbuffers/go/cedanagpu"
	task "buf.build/gen/go/cedana/task/protocolbuffers/go"
	"github.com/cedana/cedana/pkg/api/runc"
	"github.com/cedana/cedana/pkg/container"
	"github.com/cedana/cedana/pkg/utils"
	"github.com/containerd/containerd/identifiers"
	"github.com/containerd/containerd/namespaces"
	"github.com/containerd/typeurl/v2"
	"google.golang.org/grpc"
	"google.golang.org/grpc/status"
	"google.golang.org/protobuf/proto"

	"github.com/rs/zerolog/log"

	"github.com/opencontainers/runtime-spec/specs-go"

	"github.com/mdlayher/vsock"
)

const (
	CRIU_RESTORE_LOG_FILE        = "cedana-restore.log"
	CRIU_RESTORE_LOG_LEVEL       = 4
	RESTORE_TEMPDIR              = "/tmp/cedana-restore"
	RESTORE_TEMPDIR_PERMS        = 0o755
	RESTORE_OUTPUT_LOG_PATH      = "/var/log/cedana-output-%s.log"
	KATA_RESTORE_OUTPUT_LOG_PATH = "/tmp/cedana-output-%s.log"
	KATA_TAR_FILE_RECEIVER_PORT  = 9998
)

func (s *service) setupStreamerServe(dumpdir string, num_pipes int32) {
	buf := new(bytes.Buffer)
	cmd := exec.Command("cedana-image-streamer", "--dir", dumpdir, "--num-pipes", fmt.Sprint(num_pipes), "serve")
	cmd.Stderr = buf
	var err error
	/*stdout, err := cmd.StdoutPipe()
	if err != nil {
		log.Fatal().Err(err)
	}
	pipe := bufio.NewReader(stdout)
	go func() {
		for {
			line, err := pipe.ReadString('\n')
			if err != nil {
				break
			}
			line = strings.TrimSuffix(line, "\n")
			log.Info().Msg(line)
		}
	}()*/
	err = cmd.Start()
	if err != nil {
		log.Fatal().Msgf("unable to exec image streamer server: %v", err)
	}
	log.Info().Int("PID", cmd.Process.Pid).Msg("Starting cedana-image-streamer")

	for buf.Len() == 0 {
		log.Info().Msg("Waiting for cedana-image-streamer to setup...")
		time.Sleep(10 * time.Millisecond)
	}
	log.Info().Msg("Started cedana-image-streamer")
}

<<<<<<< HEAD
func (s *service) prepareRestore(ctx context.Context, opts *criu.CriuOpts, args *task.RestoreArgs, stream grpc.BidiStreamingServer[task.AttachArgs, task.AttachResp], isKata bool) (*string, *task.ProcessState, []*os.File, []*os.File, error) {
=======
func (s *service) prepareRestore(ctx context.Context, opts *rpc.CriuOpts, args *task.RestoreArgs, stream task.TaskService_RestoreAttachServer, isKata bool) (string, *task.ProcessState, []*os.File, []*os.File, error) {
>>>>>>> 7fc3a818
	start := time.Now()
	stats, ok := ctx.Value(utils.RestoreStatsKey).(*task.RestoreStats)
	if !ok {
		return "", nil, nil, nil, fmt.Errorf("could not get restore stats from context")
	}

	var isShellJob bool
	var inheritFds []*criu.InheritFd
	var tcpEstablished bool
	var extraFiles []*os.File
	var ioFiles []*os.File
	isManagedJob := args.JID != ""

	var tempDir string
	if args.Stream > 0 {
		tempDir = args.CheckpointPath
		s.setupStreamerServe(tempDir, args.Stream)
	} else {
		tempDir = RESTORE_TEMPDIR + "-" + args.JID
		// check if tmpdir exists
		// XXX YA: Tempdir usage is not thread safe
		if _, err := os.Stat(tempDir); os.IsNotExist(err) {
			err := os.Mkdir(tempDir, RESTORE_TEMPDIR_PERMS)
			if err != nil {
				return "", nil, nil, nil, err
			}
		} else {
			// likely an old checkpoint hanging around, delete
			err := os.RemoveAll(tempDir)
			if err != nil {
				return "", nil, nil, nil, err
			}
			err = os.Mkdir(tempDir, RESTORE_TEMPDIR_PERMS)
			if err != nil {
				return "", nil, nil, nil, err
			}
		}
		err := utils.UntarFolder(args.CheckpointPath, tempDir)
		if err != nil {
			log.Error().Err(err).Msg("error decompressing checkpoint")
			return "", nil, nil, nil, err
		}
	}

	checkpointState, err := deserializeStateFromDir(tempDir, args.Stream > 0)
	if err != nil {
		log.Error().Err(err).Msg("error unmarshaling checkpoint state")
		return "", nil, nil, nil, err
	}

	if !isKata {
		open_fds := checkpointState.ProcessInfo.OpenFds

		var in_r, in_w, out_r, out_w, er_r, er_w *os.File
		if stream == nil {
			filename := fmt.Sprintf(RESTORE_OUTPUT_LOG_PATH, fmt.Sprint(time.Now().Unix()))
			out_w, err = os.Create(filename)
		} else {
			in_r, in_w, err = os.Pipe()
			out_r, out_w, err = os.Pipe()
			er_r, er_w, err = os.Pipe()
		}
		if err != nil {
			log.Error().Err(err).Msg("error creating output file")
			return "", nil, nil, nil, err
		}
		ioFiles = append(ioFiles, in_w)
		ioFiles = append(ioFiles, out_r)
		ioFiles = append(ioFiles, er_r)

		for _, f := range open_fds {
			if strings.Contains(f.Path, "pts") {
				isShellJob = true
			}
			// if stdout or stderr, always redirect fds
			f.Path = strings.TrimPrefix(f.Path, "/")
			if stream == nil {
				if f.Fd == 1 || f.Fd == 2 {
					extraFiles = append(extraFiles, out_w)
					inheritFds = append(inheritFds, &criu.InheritFd{
						Fd:  proto.Int32(2 + int32(len(extraFiles))),
						Key: proto.String(f.Path),
					})
				}
			} else {
				if f.Fd == 0 {
					extraFiles = append(extraFiles, in_r)
					inheritFds = append(inheritFds, &criu.InheritFd{
						Fd:  proto.Int32(2 + int32(len(extraFiles))),
						Key: proto.String(f.Path),
					})
				} else if f.Fd == 1 {
					extraFiles = append(extraFiles, out_w)
					inheritFds = append(inheritFds, &criu.InheritFd{
						Fd:  proto.Int32(2 + int32(len(extraFiles))),
						Key: proto.String(f.Path),
					})
				} else if f.Fd == 2 {
					extraFiles = append(extraFiles, er_w)
					inheritFds = append(inheritFds, &criu.InheritFd{
						Fd:  proto.Int32(2 + int32(len(extraFiles))),
						Key: proto.String(f.Path),
					})
				}
			}
		}
	} else {
		open_fds := checkpointState.ProcessInfo.OpenFds

		// create logfile for redirection
		filename := fmt.Sprintf(KATA_RESTORE_OUTPUT_LOG_PATH, fmt.Sprint(time.Now().Unix()))
		file, err := os.Create(filename)
		if err != nil {
			log.Error().Err(err).Msg("error creating logfile")
			return "", nil, nil, nil, err
		}

		for _, f := range open_fds {
			if f.Fd == 0 || f.Fd == 1 || f.Fd == 2 {
				// strip leading slash from f
				f.Path = strings.TrimPrefix(f.Path, "/")

				extraFiles = append(extraFiles, file)
				inheritFds = append(inheritFds, &criu.InheritFd{
					Fd:  proto.Int32(2 + int32(len(extraFiles))),
					Key: proto.String(f.Path),
				})
			}
		}
	}

	// TODO NR - wtf?
	for _, oc := range checkpointState.ProcessInfo.OpenConnections {
		if oc.Type == syscall.SOCK_STREAM { // TCP
			tcpEstablished = true
		}
	}

	opts.ShellJob = proto.Bool(isShellJob)
	opts.Stream = proto.Bool(args.Stream > 0)
	opts.InheritFd = inheritFds
	opts.TcpEstablished = proto.Bool(tcpEstablished || args.GetCriuOpts().GetTcpEstablished())
	opts.TcpClose = proto.Bool(args.GetCriuOpts().GetTcpClose())
	opts.RstSibling = proto.Bool(isManagedJob) // restore as pure child of daemon

	if args.Stream <= 0 {
		if err := chmodRecursive(tempDir, RESTORE_TEMPDIR_PERMS); err != nil {
			log.Error().Err(err).Msg("error changing permissions")
			return "", nil, nil, nil, err
		}
	}

	elapsed := time.Since(start)
	stats.PrepareDuration = elapsed.Milliseconds()

	return tempDir, checkpointState, extraFiles, ioFiles, nil
}

// chmodRecursive changes the permissions of the given path and all its contents.
func chmodRecursive(path string, mode os.FileMode) error {
	return filepath.Walk(path, func(filePath string, info os.FileInfo, err error) error {
		if err != nil {
			return err
		}
		return os.Chmod(filePath, mode)
	})
}

func chownRecursive(path string, uid, gid int32) error {
	return filepath.Walk(path, func(filePath string, info os.FileInfo, err error) error {
		if err != nil {
			return err
		}
		return os.Chown(filePath, int(uid), int(gid))
	})
}

func (s *service) containerdRestore(ctx context.Context, imgPath string, containerId string) error {
	log.Info().Msgf("restoring container %s from %s", containerId, imgPath)
	err := container.Restore(imgPath, containerId)
	if err != nil {
		return err
	}
	return nil
}

func (s *service) prepareRestoreOpts() *criu.CriuOpts {
	opts := criu.CriuOpts{
		LogLevel: proto.Int32(CRIU_RESTORE_LOG_LEVEL),
		LogFile:  proto.String(CRIU_RESTORE_LOG_FILE),
	}

	return &opts
}

func (s *service) criuRestore(ctx context.Context, opts *criu.CriuOpts, nfy Notify, dir string, extraFiles []*os.File) (*int32, error) {
	start := time.Now()
	stats, ok := ctx.Value(utils.RestoreStatsKey).(*task.RestoreStats)
	if !ok {
		return nil, fmt.Errorf("could not get restore stats from context")
	}

	img, err := os.Open(dir)
	if err != nil {
		log.Error().Err(err).Msg("could not open directory")
		return nil, err
	}
	defer img.Close()

	opts.ImagesDirFd = proto.Int32(int32(img.Fd()))

	resp, err := s.CRIU.Restore(opts, &nfy, extraFiles)
	if err != nil {
		// cleanup along the way
		os.RemoveAll(dir)
		log.Warn().Msgf("error restoring process: %v", err)
		return nil, err
	}

	log.Info().Int32("PID", *resp.Restore.Pid).Msgf("process restored")

	elapsed := time.Since(start)
	stats.CRIUDuration = elapsed.Milliseconds()

	return resp.Restore.Pid, nil
}

func recursivelyReplace(data interface{}, oldValue, newValue string) {
	switch v := data.(type) {
	case map[string]interface{}:
		for key, value := range v {
			if str, isString := value.(string); isString {
				v[key] = strings.Replace(str, oldValue, newValue, -1)
			} else {
				recursivelyReplace(value, oldValue, newValue)
			}
		}
	case []interface{}:
		for _, value := range v {
			recursivelyReplace(value, oldValue, newValue)
		}
	}
}

type linkPairs struct {
	Key   string
	Value string
}

func (s *service) runcRestore(ctx context.Context, imgPath, containerId string, criuOpts *container.CriuOpts, opts *container.RuncOpts, jid string) (int32, chan int, error) {
	start := time.Now()
	stats, ok := ctx.Value(utils.RestoreStatsKey).(*task.RestoreStats)
	if !ok {
		return 0, nil, fmt.Errorf("could not get restore stats from context")
	}

	// Untar the image to a temporary directory
	tempDir := RESTORE_TEMPDIR
	// check if tmpdir exists
	// XXX YA: Tempdir usage is not thread safe
	if _, err := os.Stat(tempDir); os.IsNotExist(err) {
		err := os.Mkdir(tempDir, RESTORE_TEMPDIR_PERMS)
		if err != nil {
			return 0, nil, fmt.Errorf("error creating tempdir: %w", err)
		}
	} else {
		// likely an old checkpoint hanging around, delete
		err := os.RemoveAll(tempDir)
		if err != nil {
			return 0, nil, fmt.Errorf("error removing existing tempdir: %w", err)
		}
		err = os.Mkdir(tempDir, RESTORE_TEMPDIR_PERMS)
		if err != nil {
			return 0, nil, fmt.Errorf("error creating tempdir: %w", err)
		}
	}
	err := utils.UntarFolder(imgPath, tempDir)
	if err != nil {
		return 0, nil, fmt.Errorf("error decompressing checkpoint: %w", err)
	}

	state, err := deserializeStateFromDir(tempDir, false)
	if err != nil {
		return 0, nil, fmt.Errorf("does the img path exist? %w", err)
	}

	if state.GPU {
		var err error
		err = s.gpuRestore(ctx, tempDir, state.UIDs[0], state.GIDs[0], state.Groups, false, jid)
		if err != nil {
			return 0, nil, err
		}
	}

	if opts.Bundle == "" {
		opts.Bundle = state.ContainerBundle // Use saved bundle if not overridden from args
	}

	err = container.RuncRestore(tempDir, containerId, criuOpts, opts)
	if err != nil {
		// Kill GPU controller if it was started
		if s.GetGPUController(jid) != nil {
			s.StopGPUController(jid)
			s.WaitGPUController(jid)
		}

		return 0, nil, err
	}

	// HACK YA: RACE The container might not exit yet
	// time.Sleep(1 * time.Second)

	pid, err := runc.GetPidByContainerId(containerId, opts.Root)
	if err != nil {
		// Kill GPU controller if it was started
		if s.GetGPUController(jid) != nil {
			s.StopGPUController(jid)
			s.WaitGPUController(jid)
		}

		return 0, nil, fmt.Errorf("failed to get pid by container id: %w", err)
	}

	exitCode := make(chan int)
	if jid != "" {
		// Wait to cleanup
		s.wg.Add(1)
		go func() {
			defer s.wg.Done()
			var status syscall.WaitStatus
			syscall.Wait4(int(pid), &status, 0, nil) // since managed jobs are restored as children of the daemon
			code := status.ExitStatus()
			log.Info().Int32("PID", pid).Str("JID", containerId).Int("status", code).Msgf("runc container exited")

			if s.GetGPUController(jid) != nil {
				err = s.StopGPUController(jid)
				if err != nil {
					log.Error().Err(err).Msg("failed to kill GPU controller after runc container exit")
				}
			}

			exitCode <- code
		}()

		// Clean up GPU controller and also handle premature exit
		if s.GetGPUController(jid) != nil {
			s.wg.Add(1)
			go func() {
				defer s.wg.Done()
				s.WaitGPUController(jid)

				// Should kill process if still running since GPU controller might have exited prematurely
				syscall.Kill(int(pid), syscall.SIGKILL)
			}()
		}

		// Kill on server/stream shutdown
		s.wg.Add(1)
		go func() {
			defer s.wg.Done()
			<-s.serverCtx.Done()
			log.Debug().Int32("PID", pid).Str("JID", containerId).Msgf("killing runc container")
			syscall.Kill(int(pid), syscall.SIGKILL)
			if err != nil {
				log.Warn().Err(err).Int32("PID", pid).Str("JID", containerId).Msgf("could not kill runc container")
				return
			}
		}()
	}

	elapsed := time.Since(start)
	stats.CRIUDuration = elapsed.Milliseconds()

	return pid, exitCode, nil
}

// Bundle represents an OCI bundle
type OCIBundle struct {
	// ID of the bundle
	ID string
	// Path to the bundle
	Path string
	// Namespace of the bundle
	Namespace string
}

// ociSpecUserNS is a subset of specs.Spec used to reduce garbage during
// unmarshal.
type ociSpecUserNS struct {
	Linux *linuxSpecUserNS
}

// linuxSpecUserNS is a subset of specs.Linux used to reduce garbage during
// unmarshal.
type linuxSpecUserNS struct {
	GIDMappings []specs.LinuxIDMapping
}

// remappedGID reads the remapped GID 0 from the OCI spec, if it exists. If
// there is no remapping, remappedGID returns 0. If the spec cannot be parsed,
// remappedGID returns an error.
func remappedGID(spec []byte) (uint32, error) {
	var ociSpec ociSpecUserNS
	err := json.Unmarshal(spec, &ociSpec)
	if err != nil {
		return 0, err
	}
	if ociSpec.Linux == nil || len(ociSpec.Linux.GIDMappings) == 0 {
		return 0, nil
	}
	for _, mapping := range ociSpec.Linux.GIDMappings {
		if mapping.ContainerID == 0 {
			return mapping.HostID, nil
		}
	}
	return 0, nil
}

// prepareBundleDirectoryPermissions prepares the permissions of the bundle
// directory according to the needs of the current platform.
// On Linux when user namespaces are enabled, the permissions are modified to
// allow the remapped root GID to access the bundle.
func prepareBundleDirectoryPermissions(path string, spec []byte) error {
	gid, err := remappedGID(spec)
	if err != nil {
		return err
	}
	if gid == 0 {
		return nil
	}
	if err := os.Chown(path, -1, int(gid)); err != nil {
		return err
	}
	return os.Chmod(path, 0710)
}

// NewBundle returns a new bundle on disk
func NewBundle(ctx context.Context, root, state, id string, spec typeurl.Any) (b *OCIBundle, err error) {
	if err := identifiers.Validate(id); err != nil {
		return nil, fmt.Errorf("invalid task id %s: %w", id, err)
	}

	ns, err := namespaces.NamespaceRequired(ctx)
	if err != nil {
		return nil, err
	}
	work := filepath.Join(root, ns, id)
	b = &OCIBundle{
		ID:        id,
		Path:      filepath.Join(state, ns, id),
		Namespace: ns,
	}
	var paths []string
	defer func() {
		if err != nil {
			for _, d := range paths {
				os.RemoveAll(d)
			}
		}
	}()
	// create state directory for the bundle
	if err := os.MkdirAll(filepath.Dir(b.Path), 0711); err != nil {
		return nil, err
	}
	if err := os.Mkdir(b.Path, 0700); err != nil {
		return nil, err
	}
	if typeurl.Is(spec, &specs.Spec{}) {
		if err := prepareBundleDirectoryPermissions(b.Path, spec.GetValue()); err != nil {
			return nil, err
		}
	}
	paths = append(paths, b.Path)
	// create working directory for the bundle
	if err := os.MkdirAll(filepath.Dir(work), 0711); err != nil {
		return nil, err
	}
	rootfs := filepath.Join(b.Path, "rootfs")
	if err := os.MkdirAll(rootfs, 0711); err != nil {
		return nil, err
	}
	paths = append(paths, rootfs)
	if err := os.Mkdir(work, 0711); err != nil {
		if !os.IsExist(err) {
			return nil, err
		}
		os.RemoveAll(work)
		if err := os.Mkdir(work, 0711); err != nil {
			return nil, err
		}
	}
	paths = append(paths, work)
	// symlink workdir
	if err := os.Symlink(work, filepath.Join(b.Path, "work")); err != nil {
		return nil, err
	}
	if spec := spec.GetValue(); spec != nil {
		// write the spec to the bundle
		specPath := filepath.Join(b.Path, "config.json")
		err = os.WriteFile(specPath, spec, 0666)
		if err != nil {
			return nil, fmt.Errorf("failed to write bundle spec: %w", err)
		}
	}
	return b, nil
}

// Define the rsync command and arguments
// Set the output and error streams to os.Stdout and os.Stderr to see the output of rsync
// Run the rsync command

// Using rsync instead of cp -r, for some reason cp -r was not copying all the files and directories over but rsync does...
func rsyncDirectories(source, destination string) error {
	cmd := exec.Command("sudo", "rsync", "-av", "--exclude=attach", source, destination)

	cmd.Stdout = os.Stdout
	cmd.Stderr = os.Stderr

	err := cmd.Run()
	if err != nil {
		return err
	}
	return nil
}

<<<<<<< HEAD
func (s *service) restore(ctx context.Context, args *task.RestoreArgs, stream grpc.BidiStreamingServer[task.AttachArgs, task.AttachResp]) (int32, chan int, error) {
	var dir *string
	var pid *int32

=======
func (s *service) restore(ctx context.Context, args *task.RestoreArgs, stream task.TaskService_RestoreAttachServer) (int32, chan int, error) {
>>>>>>> 7fc3a818
	opts := s.prepareRestoreOpts()
	nfy := Notify{}

	dir, state, extraFiles, ioFiles, err := s.prepareRestore(ctx, opts, args, stream, false)
	if err != nil {
		return 0, nil, err
	}

	if state.GPU {
		var err error
		err = s.gpuRestore(ctx, dir, state.UIDs[0], state.GIDs[0], state.Groups, args.Stream > 0, args.JID)
		if err != nil {
			return 0, nil, err
		}
	}

	pid, err := s.criuRestore(ctx, opts, nfy, dir, extraFiles)
	if err != nil {
		// Kill GPU controller if it was started
		if s.GetGPUController(args.JID) != nil {
			s.StopGPUController(args.JID)
			s.WaitGPUController(args.JID)
		}

		return 0, nil, err
	}

	// If it's a managed restored job
	exitCode := make(chan int)
	if args.JID != "" {
		if stream != nil {
			// last 3 files of ioFiles are stdin, stdout, stderr
			in := ioFiles[len(ioFiles)-3]
			out := ioFiles[len(ioFiles)-2]
			er := ioFiles[len(ioFiles)-1]

			// Receive stdin from stream
			s.wg.Add(1)
			go func() {
				defer s.wg.Done()
				defer in.Close()
				for {
					resp, err := stream.Recv()
					if err != nil {
						log.Debug().Err(err).Msg("finished reading stdin")
						return
					}
					_, err = in.Write([]byte(resp.Stdin))
					if err != nil {
						log.Error().Err(err).Msg("failed to write to stdin")
						return
					}
				}
			}()
			// Scan stdout
			stdoutScanner := bufio.NewScanner(out)
			s.wg.Add(1)
			go func() {
				defer s.wg.Done()
				defer out.Close()
				for stdoutScanner.Scan() {
					if err := stream.Send(&task.AttachResp{Stdout: stdoutScanner.Text() + "\n"}); err != nil {
						log.Error().Err(err).Msg("failed to send stdout")
						return
					}
				}
				if err := stdoutScanner.Err(); err != nil {
					log.Debug().Err(err).Msgf("finished reading stdout")
				}
			}()
			// Scan stderr
			stderrScanner := bufio.NewScanner(er)
			s.wg.Add(1)
			go func() {
				defer s.wg.Done()
				defer er.Close()
				for stderrScanner.Scan() {
					if err := stream.Send(&task.AttachResp{Stderr: stderrScanner.Text() + "\n"}); err != nil {
						log.Error().Err(err).Msg("failed to send stderr")
						return
					}
				}
				if err := stderrScanner.Err(); err != nil {
					log.Debug().Err(err).Msgf("finished reading stderr")
				}
			}()
		}

		// Wait to cleanup
		s.wg.Add(1)
		go func() {
			defer s.wg.Done()
			var status syscall.WaitStatus
			syscall.Wait4(int(*pid), &status, 0, nil) // since managed jobs are restored as children of the daemon
			code := status.ExitStatus()
			log.Info().Int32("PID", *pid).Str("JID", args.JID).Int("status", code).Msgf("process exited")

			if s.GetGPUController(args.JID) != nil {
				err = s.StopGPUController(args.JID)
				if err != nil {
					log.Error().Err(err).Msg("failed to kill GPU controller after process exit")
				}
			}

			exitCode <- code
		}()

		// Clean up GPU controller and also handle premature exit
		if s.GetGPUController(args.JID) != nil {
			s.wg.Add(1)
			go func() {
				defer s.wg.Done()
				s.WaitGPUController(args.JID)

				// Should kill process if still running since GPU controller might have exited prematurely
				syscall.Kill(int(*pid), syscall.SIGKILL)
			}()
		}

		// Kill on server/stream shutdown
		s.wg.Add(1)
		go func() {
			defer s.wg.Done()
			if stream != nil {
				defer ioFiles[len(ioFiles)-3].Close()
				defer ioFiles[len(ioFiles)-2].Close()
				defer ioFiles[len(ioFiles)-1].Close()
			}
			var cmdCtx context.Context
			if stream != nil {
				cmdCtx = utils.CombineContexts(s.serverCtx, stream.Context()) // either should terminate the process
			} else {
				cmdCtx = s.serverCtx
			}
			<-cmdCtx.Done()
			log.Debug().Int32("PID", *pid).Str("JID", args.JID).Msgf("killing process")
			syscall.Kill(int(*pid), syscall.SIGKILL)
			if err != nil {
				log.Warn().Err(err).Int32("PID", *pid).Str("JID", args.JID).Msgf("could not kill process")
				return
			}
		}()
	}

	return *pid, exitCode, nil
}

func (s *service) kataRestore(ctx context.Context, args *task.RestoreArgs) (*int32, error) {
	opts := s.prepareRestoreOpts()
	nfy := Notify{}

	listener, err := vsock.Listen(KATA_TAR_FILE_RECEIVER_PORT, nil)
	if err != nil {
		return nil, err
	}
	defer listener.Close()

	conn, err := listener.Accept()
	if err != nil {
		return nil, err
	}
	defer conn.Close()

	// Open the file for writing
	recvFile, err := os.Create(args.CheckpointPath)
	if err != nil {
		return nil, err
	}
	defer recvFile.Close()

	buffer := make([]byte, 1024)

	// Receive data and write to file
	for {
		bytesReceived, err := conn.Read(buffer)
		if err != nil {
			if err == io.EOF {
				break
			}
			return nil, err
		}

		_, err = recvFile.Write(buffer[:bytesReceived])
		if err != nil {
			return nil, err
		}
	}

	dir, _, extraFiles, _, err := s.prepareRestore(ctx, opts, args, nil, true)
	if err != nil {
		return nil, err
	}

	opts.External = append(opts.External, "mnt[]:m")
	opts.Root = proto.String("/run/kata-containers/shared/containers/" + args.CheckpointID + "/rootfs")

	pid, err := s.criuRestore(ctx, opts, nfy, dir, extraFiles)
	if err != nil {
		return nil, err
	}

	return pid, nil
}

func (s *service) gpuRestore(ctx context.Context, dir string, uid, gid int32, groups []int32, stream bool, jid string) error {
	start := time.Now()
	stats, ok := ctx.Value(utils.RestoreStatsKey).(*task.RestoreStats)
	if !ok {
		return fmt.Errorf("could not get restore stats from context")
	}

	err := s.StartGPUController(ctx, uid, gid, groups, jid)
	if err != nil {
		log.Warn().Msgf("could not start cedana-gpu-controller: %v", err)
		return err
	}

	gpuController := s.GetGPUController(jid)

	args := gpu.RestoreRequest{
		Directory: dir,
		Stream:    stream,
	}
	resp, err := gpuController.Client.Restore(ctx, &args)
	if err != nil {
		st, ok := status.FromError(err)
		if ok {
			log.Error().Str("message", st.Message()).Str("code", st.Code().String()).Msgf("gpu restore failed")
			return fmt.Errorf("gpu restore failed")
		} else {
			return err
		}
	}

	if resp.GpuRestoreStats != nil {
		stats.GPURestoreStats = &gpu.GPURestoreStats{
			CopyMemTime:     resp.GpuRestoreStats.CopyMemTime,
			ReplayCallsTime: resp.GpuRestoreStats.ReplayCallsTime,
		}
	}
	log.Info().Msgf("gpu controller returned %v", resp)

	if !resp.Success {
		return fmt.Errorf("could not restore gpu")
	}

	elapsed := time.Since(start)
	stats.GPUDuration = elapsed.Milliseconds()

	// HACK: Create empty log file for intercepted process to avoid CRIU errors
	soLogFileName := fmt.Sprintf("cedana-so-%s.log", jid)
	if _, err := os.Stat(filepath.Join(os.TempDir(), soLogFileName)); os.IsNotExist(err) {
		os.Create(filepath.Join(os.TempDir(), soLogFileName))
	}

	return nil
}<|MERGE_RESOLUTION|>--- conflicted
+++ resolved
@@ -79,11 +79,7 @@
 	log.Info().Msg("Started cedana-image-streamer")
 }
 
-<<<<<<< HEAD
-func (s *service) prepareRestore(ctx context.Context, opts *criu.CriuOpts, args *task.RestoreArgs, stream grpc.BidiStreamingServer[task.AttachArgs, task.AttachResp], isKata bool) (*string, *task.ProcessState, []*os.File, []*os.File, error) {
-=======
-func (s *service) prepareRestore(ctx context.Context, opts *rpc.CriuOpts, args *task.RestoreArgs, stream task.TaskService_RestoreAttachServer, isKata bool) (string, *task.ProcessState, []*os.File, []*os.File, error) {
->>>>>>> 7fc3a818
+func (s *service) prepareRestore(ctx context.Context, opts *criu.CriuOpts, args *task.RestoreArgs, stream grpc.BidiStreamingServer[task.AttachArgs, task.AttachResp], isKata bool) (string, *task.ProcessState, []*os.File, []*os.File, error) {
 	start := time.Now()
 	stats, ok := ctx.Value(utils.RestoreStatsKey).(*task.RestoreStats)
 	if !ok {
@@ -609,14 +605,7 @@
 	return nil
 }
 
-<<<<<<< HEAD
 func (s *service) restore(ctx context.Context, args *task.RestoreArgs, stream grpc.BidiStreamingServer[task.AttachArgs, task.AttachResp]) (int32, chan int, error) {
-	var dir *string
-	var pid *int32
-
-=======
-func (s *service) restore(ctx context.Context, args *task.RestoreArgs, stream task.TaskService_RestoreAttachServer) (int32, chan int, error) {
->>>>>>> 7fc3a818
 	opts := s.prepareRestoreOpts()
 	nfy := Notify{}
 
