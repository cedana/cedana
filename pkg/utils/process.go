--- conflicted
+++ resolved
@@ -369,11 +369,8 @@
 			isTTY = isatty.IsTerminal(tempFile.Fd())
 		}
 	}
-<<<<<<< HEAD
 
 	return isTTY, err
-=======
-	return isatty.IsTerminal(file.Fd()), nil
 }
 
 func Getenv(env []string, key string) string {
@@ -383,5 +380,4 @@
 		}
 	}
 	return ""
->>>>>>> a7003479
 }