--- conflicted
+++ resolved
@@ -1162,7 +1162,6 @@
 		MediaType: images.MediaTypeDockerSchema2Config,
 		Digest:    digest.FromBytes(newConfigJSON),
 		Size:      int64(len(newConfigJSON)),
-<<<<<<< HEAD
 	}
 
 	cs := baseImg.ContentStore()
@@ -1319,164 +1318,6 @@
 	)
 
 	mount, err := sn.Prepare(ctx, key, parent)
-=======
-	}
-
-	cs := baseImg.ContentStore()
-	baseMfst, _, err := ReadManifest(ctx, baseImg)
->>>>>>> 3f6d4e69
-	if err != nil {
-		return ocispec.Descriptor{}, emptyDigest, err
-	}
-	layers := append(baseMfst.Layers, diffLayerDesc)
-
-	newMfst := struct {
-		MediaType string `json:"mediaType,omitempty"`
-		ocispec.Manifest
-	}{
-		MediaType: images.MediaTypeDockerSchema2Manifest,
-		Manifest: ocispec.Manifest{
-			Versioned: specs.Versioned{
-				SchemaVersion: 2,
-			},
-			Config: configDesc,
-			Layers: layers,
-		},
-	}
-
-	newMfstJSON, err := json.MarshalIndent(newMfst, "", "    ")
-	if err != nil {
-		return ocispec.Descriptor{}, emptyDigest, err
-	}
-
-	newMfstDesc := ocispec.Descriptor{
-		MediaType: images.MediaTypeDockerSchema2Manifest,
-		Digest:    digest.FromBytes(newMfstJSON),
-		Size:      int64(len(newMfstJSON)),
-	}
-
-	// new manifest should reference the layers and config content
-	labels := map[string]string{
-		"containerd.io/gc.ref.content.0": configDesc.Digest.String(),
-	}
-	for i, l := range layers {
-		labels[fmt.Sprintf("containerd.io/gc.ref.content.%d", i+1)] = l.Digest.String()
-	}
-
-	err = content.WriteBlob(ctx, cs, newMfstDesc.Digest.String(), bytes.NewReader(newMfstJSON), newMfstDesc, content.WithLabels(labels))
-	if err != nil {
-		return ocispec.Descriptor{}, emptyDigest, err
-	}
-
-	// config should reference to snapshotter
-	labelOpt := content.WithLabels(map[string]string{
-		fmt.Sprintf("containerd.io/gc.ref.snapshot.%s", snName): identity.ChainID(newConfig.RootFS.DiffIDs).String(),
-	})
-	err = content.WriteBlob(ctx, cs, configDesc.Digest.String(), bytes.NewReader(newConfigJSON), configDesc, labelOpt)
-	if err != nil {
-		return ocispec.Descriptor{}, emptyDigest, err
-	}
-
-	return newMfstDesc, configDesc.Digest, nil
-}
-
-func generateCommitImageConfig(ctx context.Context, container containerd.Container, img containerd.Image, diffID digest.Digest) (ocispec.Image, error) {
-	spec, err := container.Spec(ctx)
-	if err != nil {
-		return ocispec.Image{}, err
-	}
-
-	baseConfig, _, err := ReadImageConfig(ctx, img) // aware of img.platform
-	if err != nil {
-		return ocispec.Image{}, err
-	}
-
-	createdBy := ""
-	if spec.Process != nil {
-		createdBy = strings.Join(spec.Process.Args, " ")
-	}
-
-	createdTime := time.Now()
-	arch := baseConfig.Architecture
-	if arch == "" {
-		arch = runtime.GOARCH
-		// log.G(ctx).Warnf("assuming arch=%q", arch)
-	}
-	os := baseConfig.OS
-	if os == "" {
-		os = runtime.GOOS
-		// log.G(ctx).Warnf("assuming os=%q", os)
-	}
-	// log.G(ctx).Debugf("generateCommitImageConfig(): arch=%q, os=%q", arch, os)
-	return ocispec.Image{
-		Platform: ocispec.Platform{
-			Architecture: arch,
-			OS:           os,
-		},
-
-		Created: &createdTime,
-		Author:  "cedana",
-		Config:  baseConfig.Config,
-		RootFS: ocispec.RootFS{
-			Type:    "layers",
-			DiffIDs: append(baseConfig.RootFS.DiffIDs, diffID),
-		},
-		History: append(baseConfig.History, ocispec.History{
-			Created:    &createdTime,
-			CreatedBy:  createdBy,
-			Author:     "cedana",
-			Comment:    "",
-			EmptyLayer: (diffID == emptyGZLayer),
-		}),
-	}, nil
-}
-
-// createDiff creates a layer diff into containerd's content store.
-func createDiff(ctx context.Context, name string, sn snapshots.Snapshotter, cs content.Store, comparer diff.Comparer) (ocispec.Descriptor, digest.Digest, error) {
-	newDesc, err := rootfs.CreateDiff(ctx, name, sn, comparer)
-	if err != nil {
-		return ocispec.Descriptor{}, digest.Digest(""), err
-	}
-
-	info, err := cs.Info(ctx, newDesc.Digest)
-	if err != nil {
-		return ocispec.Descriptor{}, digest.Digest(""), err
-	}
-
-	diffIDStr, ok := info.Labels["containerd.io/uncompressed"]
-	if !ok {
-		return ocispec.Descriptor{}, digest.Digest(""), fmt.Errorf("invalid differ response with no diffID")
-	}
-
-	diffID, err := digest.Parse(diffIDStr)
-	if err != nil {
-		return ocispec.Descriptor{}, digest.Digest(""), err
-	}
-
-	return ocispec.Descriptor{
-		MediaType: images.MediaTypeDockerSchema2LayerGzip,
-		Digest:    newDesc.Digest,
-		Size:      info.Size,
-	}, diffID, nil
-}
-
-// copied from github.com/containerd/containerd/rootfs/apply.go
-func uniquePart() string {
-	t := time.Now()
-	var b [3]byte
-	// Ignore read failures, just decreases uniqueness
-	rand.Read(b[:])
-	return fmt.Sprintf("%d-%s", t.Nanosecond(), base64.URLEncoding.EncodeToString(b[:]))
-}
-
-// applyDiffLayer will apply diff layer content created by createDiff into the snapshotter.
-func applyDiffLayer(ctx context.Context, name string, baseImg ocispec.Image, sn snapshots.Snapshotter, differ diff.Applier, diffDesc ocispec.Descriptor) (retErr error) {
-	var (
-		key    = uniquePart() + "-" + name
-		parent = identity.ChainID(baseImg.RootFS.DiffIDs).String()
-	)
-
-	mount, err := sn.Prepare(ctx, key, parent)
 	if err != nil {
 		return err
 	}
@@ -1495,23 +1336,6 @@
 		return err
 	}
 
-<<<<<<< HEAD
-	defer func() {
-		if retErr != nil {
-			// NOTE: the snapshotter should be hold by lease. Even
-			// if the cleanup fails, the containerd gc can delete it.
-			if err := sn.Remove(ctx, key); err != nil {
-				log.G(ctx).Warnf("failed to cleanup aborted apply %s: %s", key, err)
-			}
-		}
-	}()
-
-	if _, err = differ.Apply(ctx, diffDesc, mount); err != nil {
-		return err
-	}
-
-=======
->>>>>>> 3f6d4e69
 	if err = sn.Commit(ctx, name, key); err != nil {
 		if errdefs.IsAlreadyExists(err) {
 			return nil
