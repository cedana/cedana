package gpu

import (
	"context"
	"fmt"
	"os"
	"regexp"
	"strconv"
	"strings"

	"buf.build/gen/go/cedana/cedana/protocolbuffers/go/daemon"
	"buf.build/gen/go/cedana/criu/protocolbuffers/go/criu"
	"github.com/cedana/cedana/pkg/config"
	"github.com/cedana/cedana/pkg/features"
	"github.com/cedana/cedana/pkg/keys"
	"github.com/cedana/cedana/pkg/profiling"
	"github.com/cedana/cedana/pkg/types"
	"github.com/cedana/cedana/pkg/utils"
	"github.com/google/uuid"
	"github.com/rs/zerolog/log"
	"google.golang.org/grpc/codes"
	"google.golang.org/grpc/status"
	"google.golang.org/protobuf/proto"
)

// Adapter that restores GPU support to the request.
func Restore(gpus Manager) types.Adapter[types.Restore] {
	return func(next types.Restore) types.Restore {
		return func(ctx context.Context, opts types.Opts, resp *daemon.RestoreResp, req *daemon.RestoreReq) (code func() <-chan int, err error) {
			state := resp.GetState()

			if !state.GPUEnabled {
				return next(ctx, opts, resp, req)
			}

			next = next.With(InheritFilesForRestore)

			if !opts.Plugins.IsInstalled("gpu") {
				return nil, status.Errorf(codes.FailedPrecondition, "Please install the GPU plugin to restore GPU support")
			}

			err = gpus.Sync(ctx)
			if err != nil {
				return nil, status.Errorf(codes.Internal, "failed to sync GPU manager: %v", err)
			}

			pid := make(chan uint32, 1)
			defer close(pid)

			var id string

			if req.GPUID != "" {
				id = req.GPUID
			} else {
				_, end := profiling.StartTimingCategory(ctx, "gpu", gpus.Attach)
				id, err = gpus.Attach(ctx, pid)
				end()
				if err != nil {
					return nil, status.Errorf(codes.Internal, "failed to attach GPU: %v", err)
				}
			}

			// Import GPU CRIU callbacks
			opts.CRIUCallback.Include(gpus.CRIUCallback(id))

			ctx = context.WithValue(ctx, keys.GPU_ID_CONTEXT_KEY, id)

			code, err = next(ctx, opts, resp, req)
			if err != nil {
				return nil, err
			}

			pid <- resp.PID

			log.Info().Uint32("PID", resp.PID).Str("controller", id).Msg("GPU support restored for process")

			return code, nil
		}
	}
}

func InheritFilesForRestore(next types.Restore) types.Restore {
	return func(ctx context.Context, opts types.Opts, resp *daemon.RestoreResp, req *daemon.RestoreReq) (code func() <-chan int, err error) {
		state := resp.GetState()
		if state == nil {
			return nil, status.Errorf(codes.InvalidArgument, "missing state. it should have been set by the adapter")
		}

		if req.Criu == nil {
			req.Criu = &criu.CriuOpts{}
		}

		key := strings.TrimPrefix(fmt.Sprintf(CONTROLLER_SHM_FILE_FORMATTER, state.GPUID), "/")
		fd := int32(3 + len(opts.ExtraFiles))

		if _, ok := opts.InheritFdMap[key]; ok {
			return nil, status.Errorf(codes.FailedPrecondition, "controller shm file already inherited")
		}
		opts.InheritFdMap[key] = fd

		id, ok := ctx.Value(keys.GPU_ID_CONTEXT_KEY).(string)
		if ok {
			// Open new GPU shm file
			shmFile, err := os.OpenFile(fmt.Sprintf(CONTROLLER_SHM_FILE_FORMATTER, id), os.O_RDWR, 0o644)
			if err != nil {
				return nil, status.Errorf(codes.Internal, "failed to open GPU shm file: %v", err)
			}
			defer shmFile.Close()

			opts.ExtraFiles = append(opts.ExtraFiles, shmFile)
			req.Criu.InheritFd = append(req.Criu.InheritFd, &criu.InheritFd{
				Fd:  proto.Int32(fd),
				Key: proto.String(key),
			})
		}

		internalMounts := make(map[uint64]any)
		utils.WalkTree(state, "Mounts", "Children", func(m *daemon.Mount) bool {
			if m.Major == 0 {
				internalMounts[m.ID] = nil
			}
			return true
		})

		var toClose []*os.File
		var logDir string

		// Inherit hostmem files as well, if any
		utils.WalkTree(state, "OpenFiles", "Children", func(file *daemon.File) bool {
			path := file.Path

			var newPath string
			var newFile *os.File
			var pid int

			isPipe := strings.HasPrefix(file.Path, "pipe")
			isSocket := strings.HasPrefix(file.Path, "socket")
			isAnon := strings.HasPrefix(file.Path, "anon_inode")
			_, internal := internalMounts[file.MountID]

			external := !(internal || isPipe || isSocket || isAnon) // sockets and pipes are always in external mounts

			hostmemRegex := regexp.MustCompile(CONTROLLER_HOSTMEM_FILE_PATTERN)
			interceptorLogRegex := regexp.MustCompile(INTERCEPTOR_LOG_FILE_PATTERN)
			tracerLogRegex := regexp.MustCompile(TRACER_LOG_FILE_PATTERN)

			if matches := hostmemRegex.FindStringSubmatch(path); id != "" && len(matches) == 3 {
				pid, err = strconv.Atoi(matches[2])
				if err != nil {
					err = status.Errorf(codes.Internal, "failed to parse PID from hostmem file path %s: %v", path, err)
					return false
				}
				newPath = fmt.Sprintf(CONTROLLER_HOSTMEM_FILE_FORMATTER, id, pid)
			} else if matches := interceptorLogRegex.FindStringSubmatch(path); len(matches) == 4 {
				oldId := matches[2]
				pid, err = strconv.Atoi(matches[3])
				if err != nil {
					err = status.Errorf(codes.Internal, "failed to parse PID from interceptor log file path %s: %v", path, err)
					return false
				}
				if id == "" {
					id = oldId
				}
				logDir, err = EnsureLogDir(id, req.UID, req.GID)
				if err != nil {
					err = status.Errorf(codes.Internal, "failed to recreate log directory %s: %v", logDir, err)
					return false
				}
				newPath = fmt.Sprintf(INTERCEPTOR_LOG_FILE_FORMATTER, config.Global.GPU.LogDir, id, pid)
			} else if matches := tracerLogRegex.FindStringSubmatch(path); len(matches) == 4 {
				oldId := matches[2]
				pid, err = strconv.Atoi(matches[3])
				if err != nil {
					err = status.Errorf(codes.Internal, "failed to parse PID from tracer log file path %s: %v", path, err)
					return false
				}
				if id == "" {
					id = oldId
				}
				logDir, err = EnsureLogDir(id, req.UID, req.GID)
				if err != nil {
					err = status.Errorf(codes.Internal, "failed to recreate log directory %s: %v", logDir, err)
					return false
				}
				newPath = fmt.Sprintf(TRACER_LOG_FILE_FORMATTER, config.Global.GPU.LogDir, id, pid)
			} else {
				return true // not a file we care about
			}

			newFile, err = os.OpenFile(newPath, os.O_RDWR|os.O_CREATE, 0o644)
			if err != nil {
				err = status.Errorf(codes.Internal, "failed to reopen file for inheriting FD %s: %v", newPath, err)
				return false
			}

			if external {
				key = fmt.Sprintf("file[%x:%x]", file.MountID, file.Inode)
			} else {
				key = strings.TrimPrefix(path, "/")
			}
<<<<<<< HEAD
			fd = int32(3 + len(extraFiles))
=======
			fd = int32(3 + len(opts.ExtraFiles))
>>>>>>> d12caf04

			if _, ok := opts.InheritFdMap[key]; ok {
				return true // already inherited
			}

			log.Debug().Str("key", key).Int32("fd", fd).Bool("external", external).Str("old", path).Str("new", newPath).Msgf("inheriting file")

<<<<<<< HEAD
			inheritFdMap[key] = fd
			extraFiles = append(extraFiles, newFile)
=======
			opts.InheritFdMap[key] = fd
			opts.ExtraFiles = append(opts.ExtraFiles, newFile)
>>>>>>> d12caf04
			toClose = append(toClose, newFile)
			req.Criu.InheritFd = append(req.Criu.InheritFd, &criu.InheritFd{
				Key: proto.String(key),
				Fd:  proto.Int32(fd),
			})

			return true
		})

		for _, file := range toClose {
			defer file.Close()
		}

		if err != nil {
			return nil, err
		}

		ctx = context.WithValue(ctx, keys.GPU_LOG_DIR_CONTEXT_KEY, logDir)

		return next(ctx, opts, resp, req)
	}
}

///////////////////////////////////////
//// Interception/Tracing Adapters ////
///////////////////////////////////////

// Adapter that restore GPU interception to the request based on the job type.
// Each plugin must implement its own support for restoring GPU interception.
func InterceptionRestore(next types.Restore) types.Restore {
	return func(ctx context.Context, opts types.Opts, resp *daemon.RestoreResp, req *daemon.RestoreReq) (code func() <-chan int, err error) {
		id, ok := ctx.Value(keys.GPU_ID_CONTEXT_KEY).(string)
		if !ok {
			return nil, status.Errorf(codes.Internal, "failed to get GPU ID from context")
		}

		plugin := opts.Plugins.Get("gpu")
		if !plugin.IsInstalled() {
			return nil, status.Errorf(codes.FailedPrecondition, "Please install the GPU plugin for GPU C/R support")
		}

		logDir, err := EnsureLogDir(id, req.UID, req.GID)
		if err != nil {
			return nil, status.Errorf(codes.Internal, "failed to ensure GPU log dir: %v", err)
		}

		ctx = context.WithValue(ctx, keys.GPU_LOG_DIR_CONTEXT_KEY, logDir)

		t := req.GetType()
		switch t {
		case "process":
			// Nothing to do
		default:
			// Use plugin-specific handler, if available
			features.GPUInterceptionRestore.IfAvailable(func(
				name string,
				pluginInterception types.Adapter[types.Restore],
			) error {
				next = next.With(pluginInterception)
				return nil
			}, t)
		}

		log.Info().Str("plugin", "gpu").Str("ID", id).Str("type", t).Msg("restoring GPU interception")

		return next(ctx, opts, resp, req)
	}
}

// Adapter that restores GPU tracing to the request based on the job type.
// Each plugin must implement its own support for restoring GPU tracing.
func TracingRestore(next types.Restore) types.Restore {
	return func(ctx context.Context, opts types.Opts, resp *daemon.RestoreResp, req *daemon.RestoreReq) (code func() <-chan int, err error) {
		id, ok := ctx.Value(keys.GPU_ID_CONTEXT_KEY).(string) // Try to use existing ID
		if !ok {
			id = uuid.New().String()
			ctx = context.WithValue(ctx, keys.GPU_ID_CONTEXT_KEY, id)
		}

		plugin := opts.Plugins.Get("gpu/tracer")
		if !plugin.IsInstalled() {
			return nil, status.Errorf(codes.FailedPrecondition, "Please install the GPU/tracer plugin for GPU tracing support")
		}

		logDir, err := EnsureLogDir(id, req.UID, req.GID)
		if err != nil {
			return nil, status.Errorf(codes.Internal, "failed to ensure GPU log dir: %v", err)
		}

		ctx = context.WithValue(ctx, keys.GPU_LOG_DIR_CONTEXT_KEY, logDir)

		t := req.GetType()
		switch t {
		case "process":
			// Nothing to do
		default:
			// Use plugin-specific handler
			features.GPUTracingRestore.IfAvailable(func(
				name string,
				pluginTracing types.Adapter[types.Restore],
			) error {
				next = next.With(pluginTracing)
				return nil
			}, t)
		}

		log.Info().Str("plugin", "gpu/tracer").Str("ID", id).Str("type", t).Msg("restoring GPU tracing")

		return next(ctx, opts, resp, req)
	}
}<|MERGE_RESOLUTION|>--- conflicted
+++ resolved
@@ -198,11 +198,7 @@
 			} else {
 				key = strings.TrimPrefix(path, "/")
 			}
-<<<<<<< HEAD
-			fd = int32(3 + len(extraFiles))
-=======
 			fd = int32(3 + len(opts.ExtraFiles))
->>>>>>> d12caf04
 
 			if _, ok := opts.InheritFdMap[key]; ok {
 				return true // already inherited
@@ -210,13 +206,8 @@
 
 			log.Debug().Str("key", key).Int32("fd", fd).Bool("external", external).Str("old", path).Str("new", newPath).Msgf("inheriting file")
 
-<<<<<<< HEAD
-			inheritFdMap[key] = fd
-			extraFiles = append(extraFiles, newFile)
-=======
 			opts.InheritFdMap[key] = fd
 			opts.ExtraFiles = append(opts.ExtraFiles, newFile)
->>>>>>> d12caf04
 			toClose = append(toClose, newFile)
 			req.Criu.InheritFd = append(req.Criu.InheritFd, &criu.InheritFd{
 				Key: proto.String(key),
