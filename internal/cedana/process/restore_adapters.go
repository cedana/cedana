package process

import (
	"context"
	"fmt"
	"os"
	"strings"

	"buf.build/gen/go/cedana/cedana/protocolbuffers/go/daemon"
	criu_proto "buf.build/gen/go/cedana/criu/protocolbuffers/go/criu"

	"github.com/cedana/cedana/pkg/types"
	"github.com/cedana/cedana/pkg/utils"

	"github.com/rs/zerolog/log"
	"google.golang.org/grpc/codes"
	"google.golang.org/grpc/status"
	"google.golang.org/protobuf/proto"
)

// Adapter that writes PID to a file after the next handler is called.
func WritePIDFileForRestore(next types.Restore) types.Restore {
	return func(ctx context.Context, opts types.Opts, resp *daemon.RestoreResp, req *daemon.RestoreReq) (code func() <-chan int, err error) {
		code, err = next(ctx, opts, resp, req)
		if err != nil {
			return code, err
		}

		pidFile := req.PidFile
		if pidFile == "" {
			return code, err
		}

		file, err := os.Create(pidFile)
		if err != nil {
			log.Warn().Err(err).Msgf("Failed to create PID file %s", pidFile)
			resp.Messages = append(resp.Messages, fmt.Sprintf("Failed to create PID file %s: %s", pidFile, err.Error()))
		}

		_, err = fmt.Fprintf(file, "%d", resp.PID)
		if err != nil {
			log.Warn().Err(err).Msgf("Failed to write PID to file %s", pidFile)
			resp.Messages = append(resp.Messages, fmt.Sprintf("Failed to write PID to file %s: %s", pidFile, err.Error()))
		}

		log.Debug().Msgf("Wrote PID %d to file %s", resp.PID, pidFile)

		// Do not fail the request if we cannot write the PID file

		return code, nil
	}
}

// Reload process state from the dump dir in the restore response
func ReloadProcessStateForRestore(next types.Restore) types.Restore {
	return func(ctx context.Context, opts types.Opts, resp *daemon.RestoreResp, req *daemon.RestoreReq) (code func() <-chan int, err error) {
		// Check if path is a directory
		path := req.GetCriu().GetImagesDir()
		if path == "" {
			return nil, status.Errorf(
				codes.InvalidArgument,
				"missing path. should have been set by an adapter",
			)
		}

		state := &daemon.ProcessState{}

		if err := utils.LoadJSONFromFile(STATE_FILE, state, opts.DumpFs); err != nil {
			return nil, status.Errorf(
				codes.Internal,
				"failed to load process state from dump: %v",
				err,
			)
		}

		resp.State = state

		return next(ctx, opts, resp, req)
	}
}

// Detect and sets shell job option for CRIU
func DetectShellJobForRestore(next types.Restore) types.Restore {
	return func(ctx context.Context, opts types.Opts, resp *daemon.RestoreResp, req *daemon.RestoreReq) (code func() <-chan int, err error) {
		var isShellJob bool
		if state := resp.GetState(); state != nil {
			if state.SID != state.PID {
				isShellJob = true
			}
		} else {
			log.Warn().Msg("No process info found. it should have been filled by an adapter")
		}

		if req.GetCriu() == nil {
			req.Criu = &criu_proto.CriuOpts{}
		}

		req.Criu.ShellJob = proto.Bool(isShellJob)

		return next(ctx, opts, resp, req)
	}
}

// If req.Attachable is set, inherit fd is set to 0, 1, 2.
// assuming CRIU will be spawned with these set to appropriate files later on.
// If just req.Log is set, inherit fd is set only for 1, 2. stdin is not inherited.
// If these options are not set, it is assumed that these files still exist
// and the restore will just fail if they don't.
//
// If a file is a TTY, restore will fail because there is no TTY to inherit.
//
// If there were any external (namespace) files during dump, they are also
// added to be inherited. Note that this would still fail if the files don't exist.
func InheritFilesForRestore(next types.Restore) types.Restore {
	return func(ctx context.Context, opts types.Opts, resp *daemon.RestoreResp, req *daemon.RestoreReq) (code func() <-chan int, err error) {
		state := resp.GetState()
		if state == nil {
			log.Warn().Msg("no process info found. it should have been filled by an adapter")
			return next(ctx, opts, resp, req)
		}

		visitedStdioFds := make(map[uint64]bool)

		// Set the inherited fds
		if req.Criu == nil {
			req.Criu = &criu_proto.CriuOpts{}
		}
		inheritFds := req.Criu.InheritFd

		internalMounts := make(map[uint64]any)
		utils.WalkTree(state, "Mounts", "Children", func(m *daemon.Mount) bool {
			if m.Major == 0 {
				internalMounts[m.ID] = nil
			}
			return true
		})

		var toClose []*os.File

		utils.WalkTree(state, "OpenFiles", "Children", func(f *daemon.File) bool {
			isPipe := strings.HasPrefix(f.Path, "pipe")
			isSocket := strings.HasPrefix(f.Path, "socket")
			isAnon := strings.HasPrefix(f.Path, "anon_inode")
			_, internal := internalMounts[f.MountID]

			var key string
			var fd int32
			var extraFile *os.File

			external := !(internal || isPipe || isSocket || isAnon) // sockets and pipes are always in external mounts

			if external {
				// Inherit all external namespace files, expecting them to still exist

				if f.IsTTY {
					key = fmt.Sprintf("tty[%x:%x]", f.Rdev, f.Dev)
					fd = int32(f.Fd)
				} else {
					if f.MountID == 0 && f.Inode == 0 {
						log.Warn().Msgf("skipping open file %s with fd %d which has invalid mountID/inode", f.Path, f.Fd)
						return true
					} else {
						key = fmt.Sprintf("file[%x:%x]", f.MountID, f.Inode)
<<<<<<< HEAD
						fd = int32(3 + len(extraFiles))
						if _, ok := inheritFdMap[key]; key == "" || ok {
							return true
						}
						extraFile, err = os.OpenFile(f.Path, os.O_RDWR, 0o644)
=======
						fd = int32(3 + len(opts.ExtraFiles))
						if _, ok := opts.InheritFdMap[key]; key == "" || ok {
							return true
						}
						extraFile, err = os.OpenFile(f.Path, os.O_RDONLY, 0o644)
>>>>>>> d12caf04
						if err != nil {
							log.Warn().Err(err).Str("path", f.Path).Uint64("fd", f.Fd).Msgf("failed to open external file for inheritance")
							return true
						}
						toClose = append(toClose, extraFile)
					}
				}
			} else {

				// Inherit stdio files that are not external

				if visitedStdioFds[f.Fd] { // Stdio fds should only be inherited once
					return true
				}
				visitedStdioFds[f.Fd] = true

				if f.IsTTY || opts.Serverless {
					if !opts.Serverless {
						err = status.Errorf(codes.FailedPrecondition,
							"found open file %s with fd %d which is a TTY and so restoring will fail because no TTY to inherit. Try --no-server restore", f.Path, f.Fd)
						return false
					}

					switch f.Fd {
					case 0:
						extraFile = os.Stdin
						key = strings.TrimPrefix(f.Path, "/")
						fd = int32(3 + len(opts.ExtraFiles))
					case 1:
						extraFile = os.Stdout
						key = strings.TrimPrefix(f.Path, "/")
						fd = int32(3 + len(opts.ExtraFiles))
					case 2:
						extraFile = os.Stderr
						key = strings.TrimPrefix(f.Path, "/")
						fd = int32(3 + len(opts.ExtraFiles))
					}
				} else if f.Fd == 0 {
					if req.Attachable {
						key = strings.TrimPrefix(f.Path, "/")
						fd = int32(f.Fd)
						log.Debug().Msgf("found open STDIN file %s with fd %d and req.Attachable is set so inheriting it", f.Path, f.Fd)
					} else {
						log.Warn().Msgf("found open non-TTY STDIN file %s with fd %d and req.Attachable is not set so assuming it still exists", f.Path, f.Fd)
					}
				} else if f.Fd == 1 || f.Fd == 2 {
					log.Debug().Msgf("found open STDOUT/STDERR file %s with fd %d and req.Log/Attachable is set so inheriting it", f.Path, f.Fd)
					if req.Attachable || req.Log != "" {
						key = strings.TrimPrefix(f.Path, "/")
						fd = int32(f.Fd)
					} else {
						log.Warn().Msgf("found open non-TTY STDOUT/STDERR file %s with fd %d and req.Log/Attachable is not set so assuming it still exists", f.Path, f.Fd)
					}
				}
			}

			if _, ok := opts.InheritFdMap[key]; key == "" || ok {
				return true
			}

			log.Debug().Str("key", key).Int32("fd", fd).Bool("external", external).Str("old", f.Path).Msgf("inheriting file")

<<<<<<< HEAD
			inheritFdMap[key] = fd
			extraFiles = append(extraFiles, extraFile)
=======
			opts.InheritFdMap[key] = fd
			opts.ExtraFiles = append(opts.ExtraFiles, extraFile)
>>>>>>> d12caf04
			inheritFds = append(inheritFds, &criu_proto.InheritFd{
				Fd:  proto.Int32(fd),
				Key: proto.String(key),
			})

			return true
		})

		for _, file := range toClose {
			defer file.Close()
		}

		if err != nil {
			return nil, err
		}

		req.Criu.InheritFd = inheritFds

		return next(ctx, opts, resp, req)
	}
}<|MERGE_RESOLUTION|>--- conflicted
+++ resolved
@@ -161,19 +161,11 @@
 						return true
 					} else {
 						key = fmt.Sprintf("file[%x:%x]", f.MountID, f.Inode)
-<<<<<<< HEAD
-						fd = int32(3 + len(extraFiles))
-						if _, ok := inheritFdMap[key]; key == "" || ok {
-							return true
-						}
-						extraFile, err = os.OpenFile(f.Path, os.O_RDWR, 0o644)
-=======
 						fd = int32(3 + len(opts.ExtraFiles))
 						if _, ok := opts.InheritFdMap[key]; key == "" || ok {
 							return true
 						}
 						extraFile, err = os.OpenFile(f.Path, os.O_RDONLY, 0o644)
->>>>>>> d12caf04
 						if err != nil {
 							log.Warn().Err(err).Str("path", f.Path).Uint64("fd", f.Fd).Msgf("failed to open external file for inheritance")
 							return true
@@ -236,13 +228,8 @@
 
 			log.Debug().Str("key", key).Int32("fd", fd).Bool("external", external).Str("old", f.Path).Msgf("inheriting file")
 
-<<<<<<< HEAD
-			inheritFdMap[key] = fd
-			extraFiles = append(extraFiles, extraFile)
-=======
 			opts.InheritFdMap[key] = fd
 			opts.ExtraFiles = append(opts.ExtraFiles, extraFile)
->>>>>>> d12caf04
 			inheritFds = append(inheritFds, &criu_proto.InheritFd{
 				Fd:  proto.Int32(fd),
 				Key: proto.String(key),
