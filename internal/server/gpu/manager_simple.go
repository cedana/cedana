--- conflicted
+++ resolved
@@ -172,11 +172,7 @@
 			waitCtx, cancel = context.WithTimeout(ctx, DUMP_TIMEOUT)
 			defer cancel()
 
-<<<<<<< HEAD
-			_, err := controller.Dump(waitCtx, &gpu.DumpReq{Dir: opts.GetImagesDir(), Stream: stream > 0, UseNvCOMP: config.Global.GPU.NvCOMP})
-=======
-			_, err := controller.Dump(waitCtx, &gpu.DumpReq{Dir: opts.GetImagesDir(), Stream: stream > 0, LeaveRunning: opts.GetLeaveRunning()})
->>>>>>> 45014c70
+			_, err := controller.Dump(waitCtx, &gpu.DumpReq{Dir: opts.GetImagesDir(), Stream: stream > 0, LeaveRunning: opts.GetLeaveRunning(), UseNvCOMP: config.Global.GPU.NvCOMP})
 			if err != nil {
 				log.Error().Err(err).Str("JID", jid).Msg("failed to dump GPU")
 				dumpErr <- fmt.Errorf("failed to dump GPU: %v", err)
